--- conflicted
+++ resolved
@@ -117,12 +117,6 @@
       </Item>
       <Item ItemId=";CommandTestDescription" ItemType="0" PsrId="306" InstFlg="true" Leaf="true">
         <Str Cat="Text">
-<<<<<<< HEAD
-          <Val><![CDATA[Run tests against another instance of remotebuild]]></Val>
-          <Tgt Cat="Text" Stat="Loc" Orig="New">
-            <Val><![CDATA[Başka bir remotebuild örneği için testler çalıştırır]]></Val>
-          </Tgt>
-=======
           <Val><![CDATA[Run tests against remotebuild]]></Val>
           <Tgt Cat="Text" Stat="Loc" Orig="New">
             <Val><![CDATA[remotebuild için testleri çalıştırır]]></Val>
@@ -130,7 +124,6 @@
           <Prev Cat="Text">
             <Val><![CDATA[Run tests against another instance of remotebuild]]></Val>
           </Prev>
->>>>>>> 20724c51
         </Str>
         <Disp Icon="Str" />
       </Item>
@@ -172,15 +165,9 @@
       </Item>
       <Item ItemId=";InsecureServerStarted" ItemType="0" PsrId="306" InstFlg="true" Leaf="true">
         <Str Cat="Text">
-<<<<<<< HEAD
-          <Val><![CDATA[Remote build server listening on [http]5D; port %d]]></Val>
-          <Tgt Cat="Text" Stat="Loc" Appr="PreApproved" Orig="New">
-            <Val><![CDATA[Uzak derleme sunucusu [http]5D; bağlantı noktası %d üzerinde dinliyor]]></Val>
-=======
           <Val><![CDATA[Remote build server listening on [http]5D; port {0}]]></Val>
           <Tgt Cat="Text" Stat="Loc" Orig="New">
             <Val><![CDATA[Uzak derleme sunucusu [http]5D; bağlantı noktası {0} üzerinde dinliyor]]></Val>
->>>>>>> 20724c51
           </Tgt>
           <Prev Cat="Text">
             <Val><![CDATA[Remote build server listening on [http]5D; port %d]]></Val>
@@ -298,21 +285,12 @@
       </Item>
       <Item ItemId=";OSXCertSetupInformation[8]" ItemType="0" PsrId="306" InstFlg="true" Leaf="true">
         <Str Cat="Text">
-<<<<<<< HEAD
-          <Val><![CDATA[Alternately to use the taco-cli run 'taco remote add <platform>' to configure the taco CLI to use this build server for the chosen platform, specifying]]></Val>
-          <Tgt Cat="Text" Stat="Loc" Orig="New">
-            <Val><![CDATA[Alternatif olarak, taco-cli kullanarak, seçilen platform için bu derleme sunucusunu kullanmak üzere taco CLI'yı yapılandırmak amacıyla 'taco remote add <platform>' komutunu çalıştırın ve şunu belirtin:]]></Val>
-          </Tgt>
-          <Prev Cat="Text">
-            <Val><![CDATA[Alternately, use 'taco setup remote <platform>' to configure the taco CLI to use this build server for the chosen platform, specifying]]></Val>
-=======
           <Val><![CDATA[Alternately to use the taco-cli run 'taco remote add <PLATFORM>' to configure the taco CLI to use this build server for the chosen platform, specifying]]></Val>
           <Tgt Cat="Text" Stat="Loc" Orig="New">
             <Val><![CDATA[Alternatif olarak, taco-cli kullanarak, seçilen platform için bu derleme sunucusunu kullanmak üzere taco CLI'yı yapılandırmak amacıyla 'taco remote add <PLATFORM>' komutunu çalıştırın ve şunu belirtin:]]></Val>
           </Tgt>
           <Prev Cat="Text">
             <Val><![CDATA[Alternately to use the taco-cli run 'taco remote add <platform>' to configure the taco CLI to use this build server for the chosen platform, specifying]]></Val>
->>>>>>> 20724c51
           </Prev>
         </Str>
         <Disp Icon="Str" />
@@ -343,8 +321,6 @@
           </Tgt>
         </Str>
         <Disp Icon="Str" />
-<<<<<<< HEAD
-=======
       </Item>
       <Item ItemId=";OSXNoteAfterResetServerCert" ItemType="0" PsrId="306" InstFlg="true" Leaf="true">
         <Str Cat="Text">
@@ -354,7 +330,6 @@
           </Tgt>
         </Str>
         <Disp Icon="Str" />
->>>>>>> 20724c51
       </Item>
       <Item ItemId=";OSXResetServerCertPleaseYesNo" ItemType="0" PsrId="306" InstFlg="true" Leaf="true">
         <Str Cat="Text">
@@ -592,15 +567,9 @@
       </Item>
       <Item ItemId=";SecureServerStarted" ItemType="0" PsrId="306" InstFlg="true" Leaf="true">
         <Str Cat="Text">
-<<<<<<< HEAD
-          <Val><![CDATA[Remote build server listening on [https]5D; port %d]]></Val>
-          <Tgt Cat="Text" Stat="Loc" Appr="PreApproved" Orig="New">
-            <Val><![CDATA[Uzak derleme sunucusu [https]5D; bağlantı noktası %d üzerinde dinliyor]]></Val>
-=======
           <Val><![CDATA[Remote build server listening on [https]5D; port {0}]]></Val>
           <Tgt Cat="Text" Stat="Loc" Orig="New">
             <Val><![CDATA[Uzak derleme sunucusu [https]5D; bağlantı noktası {0} üzerinde dinliyor]]></Val>
->>>>>>> 20724c51
           </Tgt>
           <Prev Cat="Text">
             <Val><![CDATA[Remote build server listening on [https]5D; port %d]]></Val>
@@ -628,15 +597,9 @@
       </Item>
       <Item ItemId=";ServerStartFailed" ItemType="0" PsrId="306" InstFlg="true" Leaf="true">
         <Str Cat="Text">
-<<<<<<< HEAD
-          <Val><![CDATA[****** Failed to start server: %s]]></Val>
-          <Tgt Cat="Text" Stat="Loc" Appr="PreApproved" Orig="New">
-            <Val><![CDATA[****** Sunucu başlatılamadı: %s]]></Val>
-=======
           <Val><![CDATA[****** Failed to start server: {0}]]></Val>
           <Tgt Cat="Text" Stat="Loc" Orig="New">
             <Val><![CDATA[****** Sunucu başlatılamadı: {0}]]></Val>
->>>>>>> 20724c51
           </Tgt>
           <Prev Cat="Text">
             <Val><![CDATA[****** Failed to start server: %s]]></Val>
