<?xml version="1.0" encoding="utf-8"?>
<LCX SchemaVersion="6.0" Name="resources.json" PsrId="306" FileType="1" SrcCul="en-US" TgtCul="tr-TR" Desc="Commenting file created by LCXAdmin. For more information, please visit http://localizability/longhorn/LcxAdmin.asp" xmlns="http://schemas.microsoft.com/locstudio/2006/6/lcx">
  <Props>
    <Str Name="HobbitID" Val="6b5add36-5e22-4342-ae9a-92a83859502e" />
  </Props>
  <OwnedComments>
    <Cmt Name="Dev" />
    <Cmt Name="LcxAdmin" />
    <Cmt Name="Rccx" />
  </OwnedComments>
  <Settings Name="@vsLocTools@\current\default.lss" Type="LSS" />
  <Item ItemId=";String Table" ItemType="0" PsrId="306" Leaf="false">
    <Disp Icon="Expand" Expand="true" Disp="true" LocTbl="false" />
    <Item ItemId=";Strings" ItemType="0" PsrId="306" Leaf="false">
      <Disp Icon="Str" Disp="true" LocTbl="false" />
      <Item ItemId=";AbstractMethod" ItemType="0" PsrId="306" InstFlg="true" Leaf="true">
        <Str Cat="Text">
          <Val><![CDATA[This is an abstract method and should be implemented by a derived overload]]></Val>
          <Tgt Cat="Text" Stat="Loc" Orig="New">
            <Val><![CDATA[Bu bir soyut metottur ve türetilmiş bir aşırı yükleme tarafından uygulanmalıdır]]></Val>
          </Tgt>
        </Str>
        <Disp Icon="Str" />
      </Item>
      <Item ItemId=";CommandBadSubcommand" ItemType="0" PsrId="306" InstFlg="true" Leaf="true">
        <Str Cat="Text">
          <Val><![CDATA[Unknown subcommand for '{0}': '{1}'. See 'taco help {0}'.]]></Val>
          <Tgt Cat="Text" Stat="Loc" Orig="New">
            <Val><![CDATA['{0}' komutu için bilinmeyen alt komut: '{1}'. Bkz. 'taco help {0}'.]]></Val>
          </Tgt>
        </Str>
        <Disp Icon="Str" />
      </Item>
      <Item ItemId=";CommandHelpBadcomand" ItemType="0" PsrId="306" InstFlg="true" Leaf="true">
        <Str Cat="Text">
          <Val><![CDATA[{0} is not a valid command<br/>]]></Val>
          <Tgt Cat="Text" Stat="Loc" Orig="New">
            <Val><![CDATA[{0} geçerli bir komut değil<br/>]]></Val>
          </Tgt>
        </Str>
        <Disp Icon="Str" />
      </Item>
      <Item ItemId=";CommandHelpTableTitle" ItemType="0" PsrId="306" InstFlg="true" Leaf="true">
        <Str Cat="Text">
          <Val><![CDATA[Commands:]]></Val>
          <Tgt Cat="Text" Stat="Loc" Orig="New">
            <Val><![CDATA[Komutlar:]]></Val>
          </Tgt>
        </Str>
        <Disp Icon="Str" />
      </Item>
      <Item ItemId=";CommandHelpUsageAliases" ItemType="0" PsrId="306" InstFlg="true" Leaf="true">
        <Str Cat="Text">
          <Val><![CDATA[<br/><helptitle>Aliases:</helptitle><br/>]]></Val>
          <Tgt Cat="Text" Stat="Loc" Orig="New">
            <Val><![CDATA[<br/><helptitle>Diğer adlar:</helptitle><br/>]]></Val>
          </Tgt>
        </Str>
        <Disp Icon="Str" />
      </Item>
      <Item ItemId=";CommandHelpUsageExamples" ItemType="0" PsrId="306" InstFlg="true" Leaf="true">
        <Str Cat="Text">
          <Val><![CDATA[<br/><helptitle>Examples:</helptitle><br/>]]></Val>
          <Tgt Cat="Text" Stat="Loc" Orig="New">
            <Val><![CDATA[<br/><helptitle>Örnekler:</helptitle><br/>]]></Val>
          </Tgt>
        </Str>
        <Disp Icon="Str" />
      </Item>
      <Item ItemId=";CommandHelpUsageNotes" ItemType="0" PsrId="306" InstFlg="true" Leaf="true">
        <Str Cat="Text">
          <Val><![CDATA[<br/><helptitle>Notes:</helptitle><br/>]]></Val>
          <Tgt Cat="Text" Stat="Loc" Orig="New">
            <Val><![CDATA[<br/><helptitle>Notlar:</helptitle><br/>]]></Val>
          </Tgt>
        </Str>
        <Disp Icon="Str" />
      </Item>
      <Item ItemId=";CommandHelpUsageOptions" ItemType="0" PsrId="306" InstFlg="true" Leaf="true">
        <Str Cat="Text">
          <Val><![CDATA[<br/><helptitle>Options:</helptitle><br/>]]></Val>
          <Tgt Cat="Text" Stat="Loc" Orig="New">
            <Val><![CDATA[<br/><helptitle>Seçenekler:</helptitle><br/>]]></Val>
          </Tgt>
        </Str>
        <Disp Icon="Str" />
      </Item>
      <Item ItemId=";CommandHelpUsageParameters" ItemType="0" PsrId="306" InstFlg="true" Leaf="true">
        <Str Cat="Text">
          <Val><![CDATA[<helptitle>Parameters:</helptitle><br/>]]></Val>
          <Tgt Cat="Text" Stat="Loc" Orig="New">
            <Val><![CDATA[<helptitle>Parametreler:</helptitle><br/>]]></Val>
          </Tgt>
        </Str>
        <Disp Icon="Str" />
      </Item>
      <Item ItemId=";CommandHelpUsageSynopsis" ItemType="0" PsrId="306" InstFlg="true" Leaf="true">
        <Str Cat="Text">
          <Val><![CDATA[<helptitle>Synopsis</helptitle><br/>]]></Val>
          <Tgt Cat="Text" Stat="Loc" Orig="New">
            <Val><![CDATA[<helptitle>Özet</helptitle><br/>]]></Val>
          </Tgt>
        </Str>
        <Disp Icon="Str" />
      </Item>
      <Item ItemId=";FailedFileRead" ItemType="0" PsrId="306" InstFlg="true" Leaf="true">
        <Str Cat="Text">
          <Val><![CDATA[Failed to read file from {0}]]></Val>
          <Tgt Cat="Text" Stat="Loc" Orig="New">
            <Val><![CDATA[{0} konumundaki dosya okunamadı]]></Val>
          </Tgt>
        </Str>
        <Disp Icon="Str" />
      </Item>
      <Item ItemId=";FailedFileWrite" ItemType="0" PsrId="306" InstFlg="true" Leaf="true">
        <Str Cat="Text">
          <Val><![CDATA[Failed to write file at {0}]]></Val>
          <Tgt Cat="Text" Stat="Loc" Orig="New">
            <Val><![CDATA[Dosya {0} konumuna yazılamadı]]></Val>
          </Tgt>
        </Str>
        <Disp Icon="Str" />
      </Item>
      <Item ItemId=";FailedRecursiveCopy" ItemType="0" PsrId="306" InstFlg="true" Leaf="true">
        <Str Cat="Text">
          <Val><![CDATA[Failed to recursively copy from {0} to {1}]]></Val>
          <Tgt Cat="Text" Stat="Loc" Orig="New">
            <Val><![CDATA[{0} konumundan {1} konumuna özyinelemeli olarak kopyalanamadı]]></Val>
          </Tgt>
        </Str>
        <Disp Icon="Str" />
      </Item>
      <Item ItemId=";InnerErrorToString" ItemType="0" PsrId="306" InstFlg="true" Leaf="true">
        <Str Cat="Text">
          <Val><![CDATA[Inner Error:]A;{0}]]></Val>
          <Tgt Cat="Text" Stat="Loc" Orig="New">
            <Val><![CDATA[İç Hata:]A;{0}]]></Val>
          </Tgt>
        </Str>
        <Disp Icon="Str" />
      </Item>
      <Item ItemId=";LoggedProcessTerminatedWithCode" ItemType="0" PsrId="306" InstFlg="true" Leaf="true">
        <Str Cat="Text">
          <Val><![CDATA[Process exited with code {0}]]></Val>
          <Tgt Cat="Text" Stat="Loc" Orig="New">
            <Val><![CDATA[{0} koduyla işlemden çıkıldı]]></Val>
          </Tgt>
        </Str>
        <Disp Icon="Str" />
      </Item>
      <Item ItemId=";PackageLoaderDownloadCompletedMessage" ItemType="0" PsrId="306" InstFlg="true" Leaf="true">
        <Str Cat="Text">
          <Val><![CDATA[{0} downloaded and installed.]]></Val>
          <Tgt Cat="Text" Stat="Loc" Orig="New">
            <Val><![CDATA[{0} indirildi ve yüklendi.]]></Val>
          </Tgt>
        </Str>
        <Disp Icon="Str" />
      </Item>
      <Item ItemId=";PackageLoaderDownloadError" ItemType="0" PsrId="306" InstFlg="true" Leaf="true">
        <Str Cat="Text">
          <Val><![CDATA[Error: Downloading {0} failed.]]></Val>
          <Tgt Cat="Text" Stat="Loc" Orig="New">
            <Val><![CDATA[Hata: {0} indirme işlemi başarısız oldu.]]></Val>
          </Tgt>
        </Str>
        <Disp Icon="Str" />
      </Item>
      <Item ItemId=";PackageLoaderDownloadingMessage" ItemType="0" PsrId="306" InstFlg="true" Leaf="true">
        <Str Cat="Text">
          <Val><![CDATA[<bold>Downloading</bold>: {0}]]></Val>
          <Tgt Cat="Text" Stat="Loc" Orig="New">
            <Val><![CDATA[<bold>İndiriliyor</bold>: {0}]]></Val>
          </Tgt>
        </Str>
        <Disp Icon="Str" />
      </Item>
      <Item ItemId=";PackageLoaderInstalledMessage" ItemType="0" PsrId="306" InstFlg="true" Leaf="true">
        <Str Cat="Text">
          <Val><![CDATA[Installed {0}{1}]]></Val>
          <Tgt Cat="Text" Stat="Loc" Orig="New">
            <Val><![CDATA[{0}{1} yüklendi]]></Val>
          </Tgt>
        </Str>
        <Disp Icon="Str" />
      </Item>
      <Item ItemId=";PackageLoaderInvalidPackageVersionSpecifier" ItemType="0" PsrId="306" InstFlg="true" Leaf="true">
        <Str Cat="Text">
          <Val><![CDATA[Error: {0} is an invalid {1} version]]></Val>
          <Tgt Cat="Text" Stat="Loc" Orig="New">
            <Val><![CDATA[Hata: {0}, geçersiz bir {1} sürümü]]></Val>
          </Tgt>
        </Str>
        <Disp Icon="Str" />
      </Item>
      <Item ItemId=";PackageLoaderNpmInstallErrorMessage" ItemType="0" PsrId="306" InstFlg="true" Leaf="true">
        <Str Cat="Text">
          <Val><![CDATA[Error installing {0} via npm. See output for details.]]></Val>
          <Tgt Cat="Text" Stat="Loc" Orig="New">
            <Val><![CDATA[{0} npm aracılığıyla yüklenirken hata oluştu. Ayrıntılar için çıkışa bakın.]]></Val>
          </Tgt>
        </Str>
        <Disp Icon="Str" />
      </Item>
      <Item ItemId=";PackageLoaderNpmInstallFailedConsoleMessage" ItemType="0" PsrId="306" InstFlg="true" Leaf="true">
        <Str Cat="Text">
          <Val><![CDATA[For more information please refer to http://aka.ms/TacoCliKnownIssues]]></Val>
          <Tgt Cat="Text" Stat="Loc" Orig="New">
            <Val><![CDATA[Daha fazla bilgi edinmek için bkz. http://aka.ms/TacoCliKnownIssues]]></Val>
          </Tgt>
        </Str>
        <Disp Icon="Str" />
      </Item>
      <Item ItemId=";PackageLoaderNpmInstallFailedEaccess" ItemType="0" PsrId="306" InstFlg="true" Leaf="true">
        <Str Cat="Text">
          <Val><![CDATA[Error installing {0} via npm. Exit Code: {1}. Check permissions of npm cache. For more information, please refer to http://go.microsoft.com/fwlink/?LinkId=613751.]]></Val>
          <Tgt Cat="Text" Stat="Loc" Orig="New">
            <Val><![CDATA[{0}, npm aracılığıyla yüklenirken hata oluştu. Çıkış Kodu: {1}. Npm önbelleğinin izinlerini denetleyin. Daha fazla bilgi edinmek için bkz. http://go.microsoft.com/fwlink/?LinkId=613751.]]></Val>
          </Tgt>
        </Str>
        <Disp Icon="Str" />
      </Item>
      <Item ItemId=";PackageLoaderNpmInstallFailedWithCode" ItemType="0" PsrId="306" InstFlg="true" Leaf="true">
        <Str Cat="Text">
          <Val><![CDATA[Error installing {0} via npm. Exit Code: {1}. See output for details.]]></Val>
          <Tgt Cat="Text" Stat="Loc" Orig="New">
            <Val><![CDATA[{0}, npm aracılığıyla yüklenirken hata oluştu. Çıkış Kodu: {1}. Ayrıntılar için çıkışa bakın.]]></Val>
          </Tgt>
        </Str>
        <Disp Icon="Str" />
      </Item>
      <Item ItemId=";PackageLoaderNpmUpdateErrorMessage" ItemType="0" PsrId="306" InstFlg="true" Leaf="true">
        <Str Cat="Text">
          <Val><![CDATA[Error updating {0} via npm. See output for details.]]></Val>
          <Tgt Cat="Text" Stat="Loc" Orig="New">
            <Val><![CDATA[{0}, npm aracılığıyla güncelleştirilirken hata oluştu. Ayrıntılar için çıkışa bakın.]]></Val>
          </Tgt>
        </Str>
        <Disp Icon="Str" />
      </Item>
      <Item ItemId=";PackageLoaderNpmUpdateFailedEaccess" ItemType="0" PsrId="306" InstFlg="true" Leaf="true">
        <Str Cat="Text">
          <Val><![CDATA[Error updating {0} via npm. Exit Code: {1}. Check permissions of npm cache. For more information, please refer to http://go.microsoft.com/fwlink/?LinkId=613751.]]></Val>
          <Tgt Cat="Text" Stat="Loc" Orig="New">
            <Val><![CDATA[{0}, npm aracılığıyla güncelleştirilirken hata oluştu. Çıkış Kodu: {1}. Npm önbelleğinin izinlerini denetleyin. Daha fazla bilgi edinmek için bkz. http://go.microsoft.com/fwlink/?LinkId=613751.]]></Val>
          </Tgt>
        </Str>
        <Disp Icon="Str" />
      </Item>
      <Item ItemId=";PackageLoaderNpmUpdateFailedWithCode" ItemType="0" PsrId="306" InstFlg="true" Leaf="true">
        <Str Cat="Text">
          <Val><![CDATA[Error updating {0} via npm. Exit Code: {1}. See output for details.]]></Val>
          <Tgt Cat="Text" Stat="Loc" Orig="New">
            <Val><![CDATA[{0}, npm aracılığıyla güncelleştirilirken hata oluştu. Çıkış Kodu: {1}. Ayrıntılar için çıkışa bakın.]]></Val>
          </Tgt>
        </Str>
        <Disp Icon="Str" />
      </Item>
<<<<<<< HEAD
=======
      <Item ItemId=";PackageLoaderRunPackageDoesntHaveRequestedBinary" ItemType="0" PsrId="306" InstFlg="true" Leaf="true">
        <Str Cat="Text">
          <Val><![CDATA[Error: Package {0} does not export binary {1}.]]></Val>
        </Str>
        <Disp Icon="Str" />
      </Item>
>>>>>>> 20724c51
      <Item ItemId=";PackageLoaderUpdateUnableToRecover" ItemType="0" PsrId="306" InstFlg="true" Leaf="true">
        <Str Cat="Text">
          <Val><![CDATA[Error attempting to recover from failed installation at {0}.]]></Val>
          <Tgt Cat="Text" Stat="Loc" Orig="New">
            <Val><![CDATA[{0} konumundaki başarısız yüklemeden kurtarmaya çalışılırken hata oluştu.]]></Val>
          </Tgt>
        </Str>
        <Disp Icon="Str" />
      </Item>
      <Item ItemId=";ProcessLogError" ItemType="0" PsrId="306" InstFlg="true" Leaf="true">
        <Str Cat="Text">
<<<<<<< HEAD
          <Val><![CDATA[Error from writing to stream at %s: %s]]></Val>
          <Tgt Cat="Text" Stat="Loc" Orig="New">
            <Val><![CDATA[%s konumundaki akışa yazarken hata oluştu: %s]]></Val>
=======
          <Val><![CDATA[Error from writing to stream at {0}: {1}]]></Val>
          <Tgt Cat="Text" Stat="Loc" Orig="New">
            <Val><![CDATA[{0} konumundaki akışa yazarken bir hata oluştu: {1}]]></Val>
>>>>>>> 20724c51
          </Tgt>
          <Prev Cat="Text">
            <Val><![CDATA[Error from writing to stream at %s: %s]]></Val>
          </Prev>
        </Str>
        <Disp Icon="Str" />
      </Item>
      <Item ItemId=";TacoUtilsExceptionListingfile" ItemType="0" PsrId="306" InstFlg="true" Leaf="true">
        <Str Cat="Text">
          <Val><![CDATA[Cannot find command listing file]]></Val>
          <Tgt Cat="Text" Stat="Loc" Orig="New">
            <Val><![CDATA[Komut listesi dosyası bulunamıyor]]></Val>
          </Tgt>
        </Str>
        <Disp Icon="Str" />
      </Item>
      <Item ItemId=";TacoUtilsExceptionMissingcommand" ItemType="0" PsrId="306" InstFlg="true" Leaf="true">
        <Str Cat="Text">
          <Val><![CDATA[Cannot find command module for command {0}]]></Val>
          <Tgt Cat="Text" Stat="Loc" Orig="New">
            <Val><![CDATA[{0} komutu için komut modülü bulunamıyor]]></Val>
          </Tgt>
        </Str>
        <Disp Icon="Str" />
      </Item>
      <Item ItemId=";TelemetryCurrentlyOptedInPrompt" ItemType="0" PsrId="306" InstFlg="true" Leaf="true">
        <Str Cat="Text">
          <Val><![CDATA[Would you like to continue doing so?]]></Val>
          <Tgt Cat="Text" Stat="Loc" Orig="New">
            <Val><![CDATA[İşleme devam etmek istiyor musunuz?]]></Val>
          </Tgt>
        </Str>
        <Disp Icon="Str" />
      </Item>
      <Item ItemId=";TelemetryCurrentlyOptedOutPrompt" ItemType="0" PsrId="306" InstFlg="true" Leaf="true">
        <Str Cat="Text">
          <Val><![CDATA[Would you like to allow us to collect your usage data?]]></Val>
          <Tgt Cat="Text" Stat="Loc" Orig="New">
            <Val><![CDATA[Kullanım verilerinizi toplamamıza izin vermek istiyor musunuz?]]></Val>
          </Tgt>
        </Str>
        <Disp Icon="Str" />
      </Item>
      <Item ItemId=";TelemetryOptInMessage" ItemType="0" PsrId="306" InstFlg="true" Leaf="true">
        <Str Cat="Text">
<<<<<<< HEAD
          <Val><![CDATA[<bold>Do you want to help improve the quality of Microsoft products and services by allowing us to collect your usage data?</bold><br/><br/>You can read our privacy policy that provides information on what data we collect and how we will use it at the following location: <link>https://www.visualstudio.com/en-us/dn948229</link>.]]></Val>
          <Tgt Cat="Text" Stat="Loc" Orig="New">
            <Val><![CDATA[<bold>Kullanım verilerinizi toplamamıza izin vererek Microsoft ürün ve hizmetlerinin kalitesini geliştirmemize yardımcı olmak istiyor musunuz?</bold><br/><br/>Topladığımız verilerle ve bu verileri hangi amaçlarla kullanacağımızla ilgili bilgi edinmek için şu adresteki gizlilik ilkemizi okuyabilirsiniz: <link>https://www.visualstudio.com/tr-tr/dn948229</link>.]]></Val>
          </Tgt>
=======
          <Val><![CDATA[<bold>Help us improve the quality of Microsoft products and services</bold><br/><br/>If you choose to participate, Microsoft will collect usage information on your use of the software and services to identify trends and usage patterns. Microsoft will not collect personal information. You may change your participation option at any time by running "taco feedback". You can read our privacy policy that provides information on what data we collect and how we will use it at <link>https://www.visualstudio.com/en-us/dn948229</link><br/>Your response to this question is automatically collected.]]></Val>
          <Tgt Cat="Text" Stat="Loc" Orig="New">
            <Val><![CDATA[<bold>Microsoft ürünlerinin ve hizmetlerinin kalitesini artırmamıza yardımcı olun</bold><br/><br/>Katılmayı seçerseniz, Microsoft eğilimleri ve kullanım düzenlerini tanımlamak amacıyla yazılım ve hizmetleri kullanımınıza ilişkin bilgileri toplar. Microsoft, kişisel bilgileri toplamaz. "Taco feedback" komutunu çalıştırarak katılım seçeneğinizi istediğiniz zaman değiştirebilirsiniz. <link>https://www.visualstudio.com/en-us/dn948229</link> sayfasından topladığımız veriler ve bunları nasıl kullandığımız ile ilgili bilgileri içeren gizlilik ilkemizi okuyabilirsiniz<br/>Bu soruya verdiğiniz yanıt otomatik olarak toplanır.]]></Val>
          </Tgt>
          <Prev Cat="Text">
            <Val><![CDATA[<bold>Do you want to help improve the quality of Microsoft products and services by allowing us to collect your usage data?</bold><br/><br/>You can read our privacy policy that provides information on what data we collect and how we will use it at the following location: <link>https://www.visualstudio.com/en-us/dn948229</link>.]]></Val>
          </Prev>
>>>>>>> 20724c51
        </Str>
        <Disp Icon="Str" />
      </Item>
      <Item ItemId=";TelemetryOptInNo" ItemType="0" PsrId="306" InstFlg="true" Leaf="true">
        <Str Cat="Text">
          <Val><![CDATA[<bold>You are currently not providing usage feedback.</bold><br/><br/>How you use {0} is an important data point we use to help improve Microsoft products and services, and you can read our privacy policy that provides information on what data we collect and how we will use it at the following location: <link>https://www.visualstudio.com/en-us/dn948229</link>]]></Val>
          <Tgt Cat="Text" Stat="Loc" Orig="New">
            <Val><![CDATA[<bold>Şu anda kullanım geri bildirimi sağlamıyorsunuz.</bold><br/><br/>{0} hizmetini kullanım şekliniz, Microsoft ürün ve hizmetlerini geliştirmek için kullandığımız önemli bir veri noktası niteliğindedir. Topladığımız verilerle ve bu verileri hangi amaçlarla kullanacağımızla ilgili bilgi edinmek için şu adresteki gizlilik ilkemizi okuyabilirsiniz: <link>https://www.visualstudio.com/tr-tr/dn948229</link>]]></Val>
          </Tgt>
        </Str>
        <Disp Icon="Str" />
      </Item>
<<<<<<< HEAD
      <Item ItemId=";TelemetryOptInNote" ItemType="0" PsrId="306" InstFlg="true" Leaf="true">
        <Str Cat="Text">
          <Val><![CDATA[Note: We will send the result of this question even if you select No. ]]></Val>
          <Tgt Cat="Text" Stat="Loc" Orig="New">
            <Val><![CDATA[Not: Hayır seçeneğini belirleseniz bile bu sorunun yanıtını göndereceğiz. ]]></Val>
=======
      <Item ItemId=";TelemetryOptInQuestion" ItemType="0" PsrId="306" Leaf="true">
        <Str Cat="Text">
          <Val><![CDATA[Are you willing to participate?]]></Val>
          <Tgt Cat="Text" Stat="Loc" Orig="New">
            <Val><![CDATA[Katılmak istiyor musunuz?]]></Val>
          </Tgt>
        </Str>
        <Disp Icon="Str" />
      </Item>
      <Item ItemId=";TelemetryOptInQuestion.comment" ItemType="0" PsrId="306" Leaf="true">
        <Str Cat="Text">
          <Val><![CDATA[The prompt string presented to the user asking to opt in for telemetry.]]></Val>
          <Tgt Cat="Text" Stat="Loc" Orig="New">
            <Val><![CDATA[Kullanıcıya telemetriye katılıp katılmayacağını soran istem dizesi.]]></Val>
>>>>>>> 20724c51
          </Tgt>
        </Str>
        <Disp Icon="Str" />
      </Item>
      <Item ItemId=";TelemetryOptInYes" ItemType="0" PsrId="306" InstFlg="true" Leaf="true">
        <Str Cat="Text">
          <Val><![CDATA[<bold>You are currently providing usage feedback to help improve Microsoft products and services. Thank you!</bold>]]></Val>
          <Tgt Cat="Text" Stat="Loc" Orig="New">
            <Val><![CDATA[<bold>Şu anda Microsoft ürün ve hizmetlerini geliştirmemize yardımcı olmak için kullanım geri bildirimi sağlıyorsunuz. Teşekkür ederiz!</bold>]]></Val>
          </Tgt>
        </Str>
        <Disp Icon="Str" />
      </Item>
    </Item>
  </Item>
</LCX><|MERGE_RESOLUTION|>--- conflicted
+++ resolved
@@ -256,15 +256,12 @@
         </Str>
         <Disp Icon="Str" />
       </Item>
-<<<<<<< HEAD
-=======
       <Item ItemId=";PackageLoaderRunPackageDoesntHaveRequestedBinary" ItemType="0" PsrId="306" InstFlg="true" Leaf="true">
         <Str Cat="Text">
           <Val><![CDATA[Error: Package {0} does not export binary {1}.]]></Val>
         </Str>
         <Disp Icon="Str" />
       </Item>
->>>>>>> 20724c51
       <Item ItemId=";PackageLoaderUpdateUnableToRecover" ItemType="0" PsrId="306" InstFlg="true" Leaf="true">
         <Str Cat="Text">
           <Val><![CDATA[Error attempting to recover from failed installation at {0}.]]></Val>
@@ -276,15 +273,9 @@
       </Item>
       <Item ItemId=";ProcessLogError" ItemType="0" PsrId="306" InstFlg="true" Leaf="true">
         <Str Cat="Text">
-<<<<<<< HEAD
-          <Val><![CDATA[Error from writing to stream at %s: %s]]></Val>
-          <Tgt Cat="Text" Stat="Loc" Orig="New">
-            <Val><![CDATA[%s konumundaki akışa yazarken hata oluştu: %s]]></Val>
-=======
           <Val><![CDATA[Error from writing to stream at {0}: {1}]]></Val>
           <Tgt Cat="Text" Stat="Loc" Orig="New">
             <Val><![CDATA[{0} konumundaki akışa yazarken bir hata oluştu: {1}]]></Val>
->>>>>>> 20724c51
           </Tgt>
           <Prev Cat="Text">
             <Val><![CDATA[Error from writing to stream at %s: %s]]></Val>
@@ -330,12 +321,6 @@
       </Item>
       <Item ItemId=";TelemetryOptInMessage" ItemType="0" PsrId="306" InstFlg="true" Leaf="true">
         <Str Cat="Text">
-<<<<<<< HEAD
-          <Val><![CDATA[<bold>Do you want to help improve the quality of Microsoft products and services by allowing us to collect your usage data?</bold><br/><br/>You can read our privacy policy that provides information on what data we collect and how we will use it at the following location: <link>https://www.visualstudio.com/en-us/dn948229</link>.]]></Val>
-          <Tgt Cat="Text" Stat="Loc" Orig="New">
-            <Val><![CDATA[<bold>Kullanım verilerinizi toplamamıza izin vererek Microsoft ürün ve hizmetlerinin kalitesini geliştirmemize yardımcı olmak istiyor musunuz?</bold><br/><br/>Topladığımız verilerle ve bu verileri hangi amaçlarla kullanacağımızla ilgili bilgi edinmek için şu adresteki gizlilik ilkemizi okuyabilirsiniz: <link>https://www.visualstudio.com/tr-tr/dn948229</link>.]]></Val>
-          </Tgt>
-=======
           <Val><![CDATA[<bold>Help us improve the quality of Microsoft products and services</bold><br/><br/>If you choose to participate, Microsoft will collect usage information on your use of the software and services to identify trends and usage patterns. Microsoft will not collect personal information. You may change your participation option at any time by running "taco feedback". You can read our privacy policy that provides information on what data we collect and how we will use it at <link>https://www.visualstudio.com/en-us/dn948229</link><br/>Your response to this question is automatically collected.]]></Val>
           <Tgt Cat="Text" Stat="Loc" Orig="New">
             <Val><![CDATA[<bold>Microsoft ürünlerinin ve hizmetlerinin kalitesini artırmamıza yardımcı olun</bold><br/><br/>Katılmayı seçerseniz, Microsoft eğilimleri ve kullanım düzenlerini tanımlamak amacıyla yazılım ve hizmetleri kullanımınıza ilişkin bilgileri toplar. Microsoft, kişisel bilgileri toplamaz. "Taco feedback" komutunu çalıştırarak katılım seçeneğinizi istediğiniz zaman değiştirebilirsiniz. <link>https://www.visualstudio.com/en-us/dn948229</link> sayfasından topladığımız veriler ve bunları nasıl kullandığımız ile ilgili bilgileri içeren gizlilik ilkemizi okuyabilirsiniz<br/>Bu soruya verdiğiniz yanıt otomatik olarak toplanır.]]></Val>
@@ -343,7 +328,6 @@
           <Prev Cat="Text">
             <Val><![CDATA[<bold>Do you want to help improve the quality of Microsoft products and services by allowing us to collect your usage data?</bold><br/><br/>You can read our privacy policy that provides information on what data we collect and how we will use it at the following location: <link>https://www.visualstudio.com/en-us/dn948229</link>.]]></Val>
           </Prev>
->>>>>>> 20724c51
         </Str>
         <Disp Icon="Str" />
       </Item>
@@ -356,13 +340,6 @@
         </Str>
         <Disp Icon="Str" />
       </Item>
-<<<<<<< HEAD
-      <Item ItemId=";TelemetryOptInNote" ItemType="0" PsrId="306" InstFlg="true" Leaf="true">
-        <Str Cat="Text">
-          <Val><![CDATA[Note: We will send the result of this question even if you select No. ]]></Val>
-          <Tgt Cat="Text" Stat="Loc" Orig="New">
-            <Val><![CDATA[Not: Hayır seçeneğini belirleseniz bile bu sorunun yanıtını göndereceğiz. ]]></Val>
-=======
       <Item ItemId=";TelemetryOptInQuestion" ItemType="0" PsrId="306" Leaf="true">
         <Str Cat="Text">
           <Val><![CDATA[Are you willing to participate?]]></Val>
@@ -377,7 +354,6 @@
           <Val><![CDATA[The prompt string presented to the user asking to opt in for telemetry.]]></Val>
           <Tgt Cat="Text" Stat="Loc" Orig="New">
             <Val><![CDATA[Kullanıcıya telemetriye katılıp katılmayacağını soran istem dizesi.]]></Val>
->>>>>>> 20724c51
           </Tgt>
         </Str>
         <Disp Icon="Str" />
