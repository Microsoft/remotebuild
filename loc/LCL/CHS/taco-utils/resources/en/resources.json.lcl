<?xml version="1.0" encoding="utf-8"?>
<LCX SchemaVersion="6.0" Name="resources.json" PsrId="306" FileType="1" SrcCul="en-US" TgtCul="zh-CN" Desc="Commenting file created by LCXAdmin. For more information, please visit http://localizability/longhorn/LcxAdmin.asp" xmlns="http://schemas.microsoft.com/locstudio/2006/6/lcx">
  <Props>
    <Str Name="HobbitID" Val="6b5add36-5e22-4342-ae9a-92a83859502e" />
  </Props>
  <OwnedComments>
    <Cmt Name="Dev" />
    <Cmt Name="LcxAdmin" />
    <Cmt Name="Rccx" />
  </OwnedComments>
  <Settings Name="@vsLocTools@\current\default.lss" Type="LSS" />
  <Item ItemId=";String Table" ItemType="0" PsrId="306" Leaf="false">
    <Disp Icon="Expand" Expand="true" Disp="true" LocTbl="false" />
    <Item ItemId=";Strings" ItemType="0" PsrId="306" Leaf="false">
      <Disp Icon="Str" Disp="true" LocTbl="false" />
      <Item ItemId=";AbstractMethod" ItemType="0" PsrId="306" InstFlg="true" Leaf="true">
        <Str Cat="Text">
          <Val><![CDATA[This is an abstract method and should be implemented by a derived overload]]></Val>
          <Tgt Cat="Text" Stat="Loc" Orig="New">
            <Val><![CDATA[这是一个抽象方法，应由派生的重载实现]]></Val>
          </Tgt>
        </Str>
        <Disp Icon="Str" />
      </Item>
      <Item ItemId=";CommandBadSubcommand" ItemType="0" PsrId="306" InstFlg="true" Leaf="true">
        <Str Cat="Text">
          <Val><![CDATA[Unknown subcommand for '{0}': '{1}'. See 'taco help {0}'.]]></Val>
          <Tgt Cat="Text" Stat="Loc" Orig="New">
            <Val><![CDATA[“{0}”的未知子命令:“{1}”。请参阅“taco help {0}”。]]></Val>
          </Tgt>
        </Str>
        <Disp Icon="Str" />
      </Item>
      <Item ItemId=";CommandHelpBadcomand" ItemType="0" PsrId="306" InstFlg="true" Leaf="true">
        <Str Cat="Text">
          <Val><![CDATA[{0} is not a valid command<br/>]]></Val>
          <Tgt Cat="Text" Stat="Loc" Orig="New">
            <Val><![CDATA[{0} 不是有效的命令<br/>]]></Val>
          </Tgt>
        </Str>
        <Disp Icon="Str" />
      </Item>
      <Item ItemId=";CommandHelpTableTitle" ItemType="0" PsrId="306" InstFlg="true" Leaf="true">
        <Str Cat="Text">
          <Val><![CDATA[Commands:]]></Val>
          <Tgt Cat="Text" Stat="Loc" Orig="New">
            <Val><![CDATA[命令:]]></Val>
          </Tgt>
        </Str>
        <Disp Icon="Str" />
      </Item>
      <Item ItemId=";CommandHelpUsageAliases" ItemType="0" PsrId="306" InstFlg="true" Leaf="true">
        <Str Cat="Text">
          <Val><![CDATA[<br/><helptitle>Aliases:</helptitle><br/>]]></Val>
          <Tgt Cat="Text" Stat="Loc" Orig="New">
            <Val><![CDATA[<br/><helptitle>别名:</helptitle><br/>]]></Val>
          </Tgt>
        </Str>
        <Disp Icon="Str" />
      </Item>
      <Item ItemId=";CommandHelpUsageExamples" ItemType="0" PsrId="306" InstFlg="true" Leaf="true">
        <Str Cat="Text">
          <Val><![CDATA[<br/><helptitle>Examples:</helptitle><br/>]]></Val>
          <Tgt Cat="Text" Stat="Loc" Orig="New">
            <Val><![CDATA[<br/><helptitle>示例:</helptitle><br/>]]></Val>
          </Tgt>
        </Str>
        <Disp Icon="Str" />
      </Item>
      <Item ItemId=";CommandHelpUsageNotes" ItemType="0" PsrId="306" InstFlg="true" Leaf="true">
        <Str Cat="Text">
          <Val><![CDATA[<br/><helptitle>Notes:</helptitle><br/>]]></Val>
          <Tgt Cat="Text" Stat="Loc" Orig="New">
            <Val><![CDATA[<br/><helptitle>注释:</helptitle><br/>]]></Val>
          </Tgt>
        </Str>
        <Disp Icon="Str" />
      </Item>
      <Item ItemId=";CommandHelpUsageOptions" ItemType="0" PsrId="306" InstFlg="true" Leaf="true">
        <Str Cat="Text">
          <Val><![CDATA[<br/><helptitle>Options:</helptitle><br/>]]></Val>
          <Tgt Cat="Text" Stat="Loc" Orig="New">
            <Val><![CDATA[<br/><helptitle>选项:</helptitle><br/>]]></Val>
          </Tgt>
        </Str>
        <Disp Icon="Str" />
      </Item>
      <Item ItemId=";CommandHelpUsageParameters" ItemType="0" PsrId="306" InstFlg="true" Leaf="true">
        <Str Cat="Text">
          <Val><![CDATA[<helptitle>Parameters:</helptitle><br/>]]></Val>
          <Tgt Cat="Text" Stat="Loc" Orig="New">
            <Val><![CDATA[<helptitle>参数:</helptitle><br/>]]></Val>
          </Tgt>
        </Str>
        <Disp Icon="Str" />
      </Item>
      <Item ItemId=";CommandHelpUsageSynopsis" ItemType="0" PsrId="306" InstFlg="true" Leaf="true">
        <Str Cat="Text">
          <Val><![CDATA[<helptitle>Synopsis</helptitle><br/>]]></Val>
          <Tgt Cat="Text" Stat="Loc" Orig="New">
            <Val><![CDATA[<helptitle>摘要</helptitle><br/>]]></Val>
          </Tgt>
        </Str>
        <Disp Icon="Str" />
      </Item>
      <Item ItemId=";FailedFileRead" ItemType="0" PsrId="306" InstFlg="true" Leaf="true">
        <Str Cat="Text">
          <Val><![CDATA[Failed to read file from {0}]]></Val>
          <Tgt Cat="Text" Stat="Loc" Orig="New">
            <Val><![CDATA[未能从 {0} 读取文件]]></Val>
          </Tgt>
        </Str>
        <Disp Icon="Str" />
      </Item>
      <Item ItemId=";FailedFileWrite" ItemType="0" PsrId="306" InstFlg="true" Leaf="true">
        <Str Cat="Text">
          <Val><![CDATA[Failed to write file at {0}]]></Val>
          <Tgt Cat="Text" Stat="Loc" Orig="New">
            <Val><![CDATA[未能在 {0} 中写入文件]]></Val>
          </Tgt>
        </Str>
        <Disp Icon="Str" />
      </Item>
      <Item ItemId=";FailedRecursiveCopy" ItemType="0" PsrId="306" InstFlg="true" Leaf="true">
        <Str Cat="Text">
          <Val><![CDATA[Failed to recursively copy from {0} to {1}]]></Val>
          <Tgt Cat="Text" Stat="Loc" Orig="New">
            <Val><![CDATA[未能以递归方式从 {0} 复制到 {1}]]></Val>
          </Tgt>
        </Str>
        <Disp Icon="Str" />
      </Item>
      <Item ItemId=";InnerErrorToString" ItemType="0" PsrId="306" InstFlg="true" Leaf="true">
        <Str Cat="Text">
          <Val><![CDATA[Inner Error:]A;{0}]]></Val>
          <Tgt Cat="Text" Stat="Loc" Orig="New">
            <Val><![CDATA[内部错误:]A;{0}]]></Val>
          </Tgt>
        </Str>
        <Disp Icon="Str" />
      </Item>
      <Item ItemId=";LoggedProcessTerminatedWithCode" ItemType="0" PsrId="306" InstFlg="true" Leaf="true">
        <Str Cat="Text">
          <Val><![CDATA[Process exited with code {0}]]></Val>
          <Tgt Cat="Text" Stat="Loc" Orig="New">
            <Val><![CDATA[已退出进程，代码为 {0}]]></Val>
          </Tgt>
        </Str>
        <Disp Icon="Str" />
      </Item>
      <Item ItemId=";PackageLoaderDownloadCompletedMessage" ItemType="0" PsrId="306" InstFlg="true" Leaf="true">
        <Str Cat="Text">
          <Val><![CDATA[{0} downloaded and installed.]]></Val>
          <Tgt Cat="Text" Stat="Loc" Orig="New">
            <Val><![CDATA[已下载并安装 {0}。]]></Val>
          </Tgt>
        </Str>
        <Disp Icon="Str" />
      </Item>
      <Item ItemId=";PackageLoaderDownloadError" ItemType="0" PsrId="306" InstFlg="true" Leaf="true">
        <Str Cat="Text">
          <Val><![CDATA[Error: Downloading {0} failed.]]></Val>
          <Tgt Cat="Text" Stat="Loc" Orig="New">
            <Val><![CDATA[错误: 下载 {0} 失败。]]></Val>
          </Tgt>
        </Str>
        <Disp Icon="Str" />
      </Item>
      <Item ItemId=";PackageLoaderDownloadingMessage" ItemType="0" PsrId="306" InstFlg="true" Leaf="true">
        <Str Cat="Text">
          <Val><![CDATA[<bold>Downloading</bold>: {0}]]></Val>
          <Tgt Cat="Text" Stat="Loc" Orig="New">
            <Val><![CDATA[<bold>正在下载</bold>: {0}]]></Val>
          </Tgt>
        </Str>
        <Disp Icon="Str" />
      </Item>
      <Item ItemId=";PackageLoaderInstalledMessage" ItemType="0" PsrId="306" InstFlg="true" Leaf="true">
        <Str Cat="Text">
          <Val><![CDATA[Installed {0}{1}]]></Val>
          <Tgt Cat="Text" Stat="Loc" Orig="New">
            <Val><![CDATA[已安装 {0}{1}]]></Val>
          </Tgt>
        </Str>
        <Disp Icon="Str" />
      </Item>
      <Item ItemId=";PackageLoaderInvalidPackageVersionSpecifier" ItemType="0" PsrId="306" InstFlg="true" Leaf="true">
        <Str Cat="Text">
          <Val><![CDATA[Error: {0} is an invalid {1} version]]></Val>
          <Tgt Cat="Text" Stat="Loc" Orig="New">
            <Val><![CDATA[错误: {0} 是无效的 {1} 版本]]></Val>
          </Tgt>
        </Str>
        <Disp Icon="Str" />
      </Item>
      <Item ItemId=";PackageLoaderNpmInstallErrorMessage" ItemType="0" PsrId="306" InstFlg="true" Leaf="true">
        <Str Cat="Text">
          <Val><![CDATA[Error installing {0} via npm. See output for details.]]></Val>
          <Tgt Cat="Text" Stat="Loc" Orig="New">
            <Val><![CDATA[通过 NPM 安装 {0} 时出错。有关详细信息，请参阅输出。]]></Val>
          </Tgt>
        </Str>
        <Disp Icon="Str" />
      </Item>
      <Item ItemId=";PackageLoaderNpmInstallFailedConsoleMessage" ItemType="0" PsrId="306" InstFlg="true" Leaf="true">
        <Str Cat="Text">
          <Val><![CDATA[For more information please refer to http://aka.ms/TacoCliKnownIssues]]></Val>
          <Tgt Cat="Text" Stat="Loc" Orig="New">
            <Val><![CDATA[有关详细信息，请参阅 http://aka.ms/TacoCliKnownIssues]]></Val>
          </Tgt>
        </Str>
        <Disp Icon="Str" />
      </Item>
      <Item ItemId=";PackageLoaderNpmInstallFailedEaccess" ItemType="0" PsrId="306" InstFlg="true" Leaf="true">
        <Str Cat="Text">
          <Val><![CDATA[Error installing {0} via npm. Exit Code: {1}. Check permissions of npm cache. For more information, please refer to http://go.microsoft.com/fwlink/?LinkId=613751.]]></Val>
          <Tgt Cat="Text" Stat="Loc" Orig="New">
            <Val><![CDATA[通过 NPM 安装 {0} 时出错。退出代码: {1}。检查 NPM 缓存的权限。有关详细信息，请参阅 http://go.microsoft.com/fwlink/?LinkId=613751。]]></Val>
          </Tgt>
        </Str>
        <Disp Icon="Str" />
      </Item>
      <Item ItemId=";PackageLoaderNpmInstallFailedWithCode" ItemType="0" PsrId="306" InstFlg="true" Leaf="true">
        <Str Cat="Text">
          <Val><![CDATA[Error installing {0} via npm. Exit Code: {1}. See output for details.]]></Val>
          <Tgt Cat="Text" Stat="Loc" Orig="New">
            <Val><![CDATA[通过 NPM 安装 {0} 时出错。退出代码: {1}。有关详细信息，请参阅输出。]]></Val>
          </Tgt>
        </Str>
        <Disp Icon="Str" />
      </Item>
      <Item ItemId=";PackageLoaderNpmUpdateErrorMessage" ItemType="0" PsrId="306" InstFlg="true" Leaf="true">
        <Str Cat="Text">
          <Val><![CDATA[Error updating {0} via npm. See output for details.]]></Val>
          <Tgt Cat="Text" Stat="Loc" Orig="New">
            <Val><![CDATA[通过 NPM 更新 {0} 时出错。有关详细信息，请参阅输出。]]></Val>
          </Tgt>
        </Str>
        <Disp Icon="Str" />
      </Item>
      <Item ItemId=";PackageLoaderNpmUpdateFailedEaccess" ItemType="0" PsrId="306" InstFlg="true" Leaf="true">
        <Str Cat="Text">
          <Val><![CDATA[Error updating {0} via npm. Exit Code: {1}. Check permissions of npm cache. For more information, please refer to http://go.microsoft.com/fwlink/?LinkId=613751.]]></Val>
          <Tgt Cat="Text" Stat="Loc" Orig="New">
            <Val><![CDATA[通过 NPM 更新 {0} 时出错。退出代码: {1}。检查 NPM 缓存的权限。有关详细信息，请参阅 http://go.microsoft.com/fwlink/?LinkId=613751。]]></Val>
          </Tgt>
        </Str>
        <Disp Icon="Str" />
      </Item>
      <Item ItemId=";PackageLoaderNpmUpdateFailedWithCode" ItemType="0" PsrId="306" InstFlg="true" Leaf="true">
        <Str Cat="Text">
          <Val><![CDATA[Error updating {0} via npm. Exit Code: {1}. See output for details.]]></Val>
          <Tgt Cat="Text" Stat="Loc" Orig="New">
            <Val><![CDATA[通过 NPM 更新 {0} 时出错。退出代码: {1}。有关详细信息，请参阅输出。]]></Val>
          </Tgt>
        </Str>
        <Disp Icon="Str" />
      </Item>
<<<<<<< HEAD
=======
      <Item ItemId=";PackageLoaderRunPackageDoesntHaveRequestedBinary" ItemType="0" PsrId="306" InstFlg="true" Leaf="true">
        <Str Cat="Text">
          <Val><![CDATA[Error: Package {0} does not export binary {1}.]]></Val>
        </Str>
        <Disp Icon="Str" />
      </Item>
>>>>>>> 20724c51
      <Item ItemId=";PackageLoaderUpdateUnableToRecover" ItemType="0" PsrId="306" InstFlg="true" Leaf="true">
        <Str Cat="Text">
          <Val><![CDATA[Error attempting to recover from failed installation at {0}.]]></Val>
          <Tgt Cat="Text" Stat="Loc" Orig="New">
            <Val><![CDATA[在 {0} 处尝试从失败的安装恢复时出错。]]></Val>
          </Tgt>
        </Str>
        <Disp Icon="Str" />
      </Item>
      <Item ItemId=";ProcessLogError" ItemType="0" PsrId="306" InstFlg="true" Leaf="true">
        <Str Cat="Text">
<<<<<<< HEAD
          <Val><![CDATA[Error from writing to stream at %s: %s]]></Val>
          <Tgt Cat="Text" Stat="Loc" Orig="New">
            <Val><![CDATA[写入 %s 处的流时出错: %s]]></Val>
=======
          <Val><![CDATA[Error from writing to stream at {0}: {1}]]></Val>
          <Tgt Cat="Text" Stat="Loc" Orig="New">
            <Val><![CDATA[写入流时在 {0} 处出错: {1}]]></Val>
>>>>>>> 20724c51
          </Tgt>
          <Prev Cat="Text">
            <Val><![CDATA[Error from writing to stream at %s: %s]]></Val>
          </Prev>
        </Str>
        <Disp Icon="Str" />
      </Item>
      <Item ItemId=";TacoUtilsExceptionListingfile" ItemType="0" PsrId="306" InstFlg="true" Leaf="true">
        <Str Cat="Text">
          <Val><![CDATA[Cannot find command listing file]]></Val>
          <Tgt Cat="Text" Stat="Loc" Orig="New">
            <Val><![CDATA[找不到命令列表文件]]></Val>
          </Tgt>
        </Str>
        <Disp Icon="Str" />
      </Item>
      <Item ItemId=";TacoUtilsExceptionMissingcommand" ItemType="0" PsrId="306" InstFlg="true" Leaf="true">
        <Str Cat="Text">
          <Val><![CDATA[Cannot find command module for command {0}]]></Val>
          <Tgt Cat="Text" Stat="Loc" Orig="New">
            <Val><![CDATA[找不到命令 {0} 的命令模块]]></Val>
          </Tgt>
        </Str>
        <Disp Icon="Str" />
      </Item>
      <Item ItemId=";TelemetryCurrentlyOptedInPrompt" ItemType="0" PsrId="306" InstFlg="true" Leaf="true">
        <Str Cat="Text">
          <Val><![CDATA[Would you like to continue doing so?]]></Val>
          <Tgt Cat="Text" Stat="Loc" Orig="New">
            <Val><![CDATA[是否要继续这样做?]]></Val>
          </Tgt>
        </Str>
        <Disp Icon="Str" />
      </Item>
      <Item ItemId=";TelemetryCurrentlyOptedOutPrompt" ItemType="0" PsrId="306" InstFlg="true" Leaf="true">
        <Str Cat="Text">
          <Val><![CDATA[Would you like to allow us to collect your usage data?]]></Val>
          <Tgt Cat="Text" Stat="Loc" Orig="New">
            <Val><![CDATA[是否允许我们收集你的使用情况数据?]]></Val>
          </Tgt>
        </Str>
        <Disp Icon="Str" />
      </Item>
      <Item ItemId=";TelemetryOptInMessage" ItemType="0" PsrId="306" InstFlg="true" Leaf="true">
        <Str Cat="Text">
<<<<<<< HEAD
          <Val><![CDATA[<bold>Do you want to help improve the quality of Microsoft products and services by allowing us to collect your usage data?</bold><br/><br/>You can read our privacy policy that provides information on what data we collect and how we will use it at the following location: <link>https://www.visualstudio.com/en-us/dn948229</link>.]]></Val>
          <Tgt Cat="Text" Stat="Loc" Orig="New">
            <Val><![CDATA[<bold>你是否愿意允许我们收集你的使用情况数据，以帮助改进 Microsoft 产品和服务的质量?</bold><br/><br/>你可以在以下位置阅读我们的隐私策略，了解有关我们将收集哪些数据以及我们将如何使用这些数据的信息: <link>https://www.visualstudio.com/zh-cn/dn948229</link>。]]></Val>
          </Tgt>
=======
          <Val><![CDATA[<bold>Help us improve the quality of Microsoft products and services</bold><br/><br/>If you choose to participate, Microsoft will collect usage information on your use of the software and services to identify trends and usage patterns. Microsoft will not collect personal information. You may change your participation option at any time by running "taco feedback". You can read our privacy policy that provides information on what data we collect and how we will use it at <link>https://www.visualstudio.com/en-us/dn948229</link><br/>Your response to this question is automatically collected.]]></Val>
          <Tgt Cat="Text" Stat="Loc" Orig="New">
            <Val><![CDATA[<bold>帮助我们改进 Microsoft 产品和服务的质量</bold><br/><br/>如果你选择参与，Microsoft 将收集有关你使用软件和服务的使用情况数据，以确定趋势和使用模式。Microsoft 不会收集个人信息。你可以通过运行"taco feedback"，随时更改你的参与选项。你可以在使用以下链接阅读我们的隐私策略，了解有关我们将收集哪些数据以及我们将如何使用这些数据的信息: <link>https://www.visualstudio.com/en-us/dn948229</link><br/>将自动收集你对此问题的回答。]]></Val>
          </Tgt>
          <Prev Cat="Text">
            <Val><![CDATA[<bold>Do you want to help improve the quality of Microsoft products and services by allowing us to collect your usage data?</bold><br/><br/>You can read our privacy policy that provides information on what data we collect and how we will use it at the following location: <link>https://www.visualstudio.com/en-us/dn948229</link>.]]></Val>
          </Prev>
>>>>>>> 20724c51
        </Str>
        <Disp Icon="Str" />
      </Item>
      <Item ItemId=";TelemetryOptInNo" ItemType="0" PsrId="306" InstFlg="true" Leaf="true">
        <Str Cat="Text">
          <Val><![CDATA[<bold>You are currently not providing usage feedback.</bold><br/><br/>How you use {0} is an important data point we use to help improve Microsoft products and services, and you can read our privacy policy that provides information on what data we collect and how we will use it at the following location: <link>https://www.visualstudio.com/en-us/dn948229</link>]]></Val>
          <Tgt Cat="Text" Stat="Loc" Orig="New">
            <Val><![CDATA[<bold>你当前未提供使用情况反馈。</bold><br/><br/>你使用 {0} 的方式是一个重要的数据点，有助于我们改进 Microsoft 产品和服务的质量，你可以在以下位置阅读我们的隐私策略，了解有关我们将收集哪些数据以及我们将如何使用这些数据的信息: <link>https://www.visualstudio.com/zh-cn/dn948229</link>]]></Val>
          </Tgt>
        </Str>
        <Disp Icon="Str" />
      </Item>
<<<<<<< HEAD
      <Item ItemId=";TelemetryOptInNote" ItemType="0" PsrId="306" InstFlg="true" Leaf="true">
        <Str Cat="Text">
          <Val><![CDATA[Note: We will send the result of this question even if you select No. ]]></Val>
          <Tgt Cat="Text" Stat="Loc" Orig="New">
            <Val><![CDATA[注: 即使你选择“否”，我们也将发送此问题的结果。]]></Val>
=======
      <Item ItemId=";TelemetryOptInQuestion" ItemType="0" PsrId="306" Leaf="true">
        <Str Cat="Text">
          <Val><![CDATA[Are you willing to participate?]]></Val>
          <Tgt Cat="Text" Stat="Loc" Orig="New">
            <Val><![CDATA[是否愿意参加?]]></Val>
          </Tgt>
        </Str>
        <Disp Icon="Str" />
      </Item>
      <Item ItemId=";TelemetryOptInQuestion.comment" ItemType="0" PsrId="306" Leaf="true">
        <Str Cat="Text">
          <Val><![CDATA[The prompt string presented to the user asking to opt in for telemetry.]]></Val>
          <Tgt Cat="Text" Stat="Loc" Orig="New">
            <Val><![CDATA[向用户呈现的提示字符串，请求用户加入遥测。]]></Val>
>>>>>>> 20724c51
          </Tgt>
        </Str>
        <Disp Icon="Str" />
      </Item>
      <Item ItemId=";TelemetryOptInYes" ItemType="0" PsrId="306" InstFlg="true" Leaf="true">
        <Str Cat="Text">
          <Val><![CDATA[<bold>You are currently providing usage feedback to help improve Microsoft products and services. Thank you!</bold>]]></Val>
          <Tgt Cat="Text" Stat="Loc" Orig="New">
            <Val><![CDATA[<bold>你当前正在提供使用情况反馈，可帮助改进 Microsoft 产品和服务。谢谢你!</bold>]]></Val>
          </Tgt>
        </Str>
        <Disp Icon="Str" />
      </Item>
    </Item>
  </Item>
</LCX><|MERGE_RESOLUTION|>--- conflicted
+++ resolved
@@ -256,15 +256,12 @@
         </Str>
         <Disp Icon="Str" />
       </Item>
-<<<<<<< HEAD
-=======
       <Item ItemId=";PackageLoaderRunPackageDoesntHaveRequestedBinary" ItemType="0" PsrId="306" InstFlg="true" Leaf="true">
         <Str Cat="Text">
           <Val><![CDATA[Error: Package {0} does not export binary {1}.]]></Val>
         </Str>
         <Disp Icon="Str" />
       </Item>
->>>>>>> 20724c51
       <Item ItemId=";PackageLoaderUpdateUnableToRecover" ItemType="0" PsrId="306" InstFlg="true" Leaf="true">
         <Str Cat="Text">
           <Val><![CDATA[Error attempting to recover from failed installation at {0}.]]></Val>
@@ -276,15 +273,9 @@
       </Item>
       <Item ItemId=";ProcessLogError" ItemType="0" PsrId="306" InstFlg="true" Leaf="true">
         <Str Cat="Text">
-<<<<<<< HEAD
-          <Val><![CDATA[Error from writing to stream at %s: %s]]></Val>
-          <Tgt Cat="Text" Stat="Loc" Orig="New">
-            <Val><![CDATA[写入 %s 处的流时出错: %s]]></Val>
-=======
           <Val><![CDATA[Error from writing to stream at {0}: {1}]]></Val>
           <Tgt Cat="Text" Stat="Loc" Orig="New">
             <Val><![CDATA[写入流时在 {0} 处出错: {1}]]></Val>
->>>>>>> 20724c51
           </Tgt>
           <Prev Cat="Text">
             <Val><![CDATA[Error from writing to stream at %s: %s]]></Val>
@@ -330,12 +321,6 @@
       </Item>
       <Item ItemId=";TelemetryOptInMessage" ItemType="0" PsrId="306" InstFlg="true" Leaf="true">
         <Str Cat="Text">
-<<<<<<< HEAD
-          <Val><![CDATA[<bold>Do you want to help improve the quality of Microsoft products and services by allowing us to collect your usage data?</bold><br/><br/>You can read our privacy policy that provides information on what data we collect and how we will use it at the following location: <link>https://www.visualstudio.com/en-us/dn948229</link>.]]></Val>
-          <Tgt Cat="Text" Stat="Loc" Orig="New">
-            <Val><![CDATA[<bold>你是否愿意允许我们收集你的使用情况数据，以帮助改进 Microsoft 产品和服务的质量?</bold><br/><br/>你可以在以下位置阅读我们的隐私策略，了解有关我们将收集哪些数据以及我们将如何使用这些数据的信息: <link>https://www.visualstudio.com/zh-cn/dn948229</link>。]]></Val>
-          </Tgt>
-=======
           <Val><![CDATA[<bold>Help us improve the quality of Microsoft products and services</bold><br/><br/>If you choose to participate, Microsoft will collect usage information on your use of the software and services to identify trends and usage patterns. Microsoft will not collect personal information. You may change your participation option at any time by running "taco feedback". You can read our privacy policy that provides information on what data we collect and how we will use it at <link>https://www.visualstudio.com/en-us/dn948229</link><br/>Your response to this question is automatically collected.]]></Val>
           <Tgt Cat="Text" Stat="Loc" Orig="New">
             <Val><![CDATA[<bold>帮助我们改进 Microsoft 产品和服务的质量</bold><br/><br/>如果你选择参与，Microsoft 将收集有关你使用软件和服务的使用情况数据，以确定趋势和使用模式。Microsoft 不会收集个人信息。你可以通过运行"taco feedback"，随时更改你的参与选项。你可以在使用以下链接阅读我们的隐私策略，了解有关我们将收集哪些数据以及我们将如何使用这些数据的信息: <link>https://www.visualstudio.com/en-us/dn948229</link><br/>将自动收集你对此问题的回答。]]></Val>
@@ -343,7 +328,6 @@
           <Prev Cat="Text">
             <Val><![CDATA[<bold>Do you want to help improve the quality of Microsoft products and services by allowing us to collect your usage data?</bold><br/><br/>You can read our privacy policy that provides information on what data we collect and how we will use it at the following location: <link>https://www.visualstudio.com/en-us/dn948229</link>.]]></Val>
           </Prev>
->>>>>>> 20724c51
         </Str>
         <Disp Icon="Str" />
       </Item>
@@ -356,13 +340,6 @@
         </Str>
         <Disp Icon="Str" />
       </Item>
-<<<<<<< HEAD
-      <Item ItemId=";TelemetryOptInNote" ItemType="0" PsrId="306" InstFlg="true" Leaf="true">
-        <Str Cat="Text">
-          <Val><![CDATA[Note: We will send the result of this question even if you select No. ]]></Val>
-          <Tgt Cat="Text" Stat="Loc" Orig="New">
-            <Val><![CDATA[注: 即使你选择“否”，我们也将发送此问题的结果。]]></Val>
-=======
       <Item ItemId=";TelemetryOptInQuestion" ItemType="0" PsrId="306" Leaf="true">
         <Str Cat="Text">
           <Val><![CDATA[Are you willing to participate?]]></Val>
@@ -377,7 +354,6 @@
           <Val><![CDATA[The prompt string presented to the user asking to opt in for telemetry.]]></Val>
           <Tgt Cat="Text" Stat="Loc" Orig="New">
             <Val><![CDATA[向用户呈现的提示字符串，请求用户加入遥测。]]></Val>
->>>>>>> 20724c51
           </Tgt>
         </Str>
         <Disp Icon="Str" />
