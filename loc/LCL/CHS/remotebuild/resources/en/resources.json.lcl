--- conflicted
+++ resolved
@@ -117,12 +117,6 @@
       </Item>
       <Item ItemId=";CommandTestDescription" ItemType="0" PsrId="306" InstFlg="true" Leaf="true">
         <Str Cat="Text">
-<<<<<<< HEAD
-          <Val><![CDATA[Run tests against another instance of remotebuild]]></Val>
-          <Tgt Cat="Text" Stat="Loc" Orig="New">
-            <Val><![CDATA[对 remotebuild 的另一个实例运行测试]]></Val>
-          </Tgt>
-=======
           <Val><![CDATA[Run tests against remotebuild]]></Val>
           <Tgt Cat="Text" Stat="Loc" Orig="New">
             <Val><![CDATA[对 remotebuild 运行测试]]></Val>
@@ -130,7 +124,6 @@
           <Prev Cat="Text">
             <Val><![CDATA[Run tests against another instance of remotebuild]]></Val>
           </Prev>
->>>>>>> 20724c51
         </Str>
         <Disp Icon="Str" />
       </Item>
@@ -292,21 +285,12 @@
       </Item>
       <Item ItemId=";OSXCertSetupInformation[8]" ItemType="0" PsrId="306" InstFlg="true" Leaf="true">
         <Str Cat="Text">
-<<<<<<< HEAD
-          <Val><![CDATA[Alternately to use the taco-cli run 'taco remote add <platform>' to configure the taco CLI to use this build server for the chosen platform, specifying]]></Val>
-          <Tgt Cat="Text" Stat="Loc" Orig="New">
-            <Val><![CDATA[另外，使用 taco-cli 运行“taco remote add <平台>”来配置 taco CLI 对选择的平台使用此生成服务器，指定]]></Val>
-          </Tgt>
-          <Prev Cat="Text">
-            <Val><![CDATA[Alternately, use 'taco setup remote <platform>' to configure the taco CLI to use this build server for the chosen platform, specifying]]></Val>
-=======
           <Val><![CDATA[Alternately to use the taco-cli run 'taco remote add <PLATFORM>' to configure the taco CLI to use this build server for the chosen platform, specifying]]></Val>
           <Tgt Cat="Text" Stat="Loc" Orig="New">
             <Val><![CDATA[或者，使用 taco-cli 运行“taco remote add <平台>”来配置 taco CLI，以对选择的平台使用此生成服务器，指定]]></Val>
           </Tgt>
           <Prev Cat="Text">
             <Val><![CDATA[Alternately to use the taco-cli run 'taco remote add <platform>' to configure the taco CLI to use this build server for the chosen platform, specifying]]></Val>
->>>>>>> 20724c51
           </Prev>
         </Str>
         <Disp Icon="Str" />
@@ -337,8 +321,6 @@
           </Tgt>
         </Str>
         <Disp Icon="Str" />
-<<<<<<< HEAD
-=======
       </Item>
       <Item ItemId=";OSXNoteAfterResetServerCert" ItemType="0" PsrId="306" InstFlg="true" Leaf="true">
         <Str Cat="Text">
@@ -348,7 +330,6 @@
           </Tgt>
         </Str>
         <Disp Icon="Str" />
->>>>>>> 20724c51
       </Item>
       <Item ItemId=";OSXResetServerCertPleaseYesNo" ItemType="0" PsrId="306" InstFlg="true" Leaf="true">
         <Str Cat="Text">
@@ -586,15 +567,9 @@
       </Item>
       <Item ItemId=";SecureServerStarted" ItemType="0" PsrId="306" InstFlg="true" Leaf="true">
         <Str Cat="Text">
-<<<<<<< HEAD
-          <Val><![CDATA[Remote build server listening on [https]5D; port %d]]></Val>
-          <Tgt Cat="Text" Stat="Loc" Appr="PreApproved" Orig="Auto" Confidence="100">
-            <Val><![CDATA[远程生成服务器正在侦听 [https]5D; 端口 %d]]></Val>
-=======
           <Val><![CDATA[Remote build server listening on [https]5D; port {0}]]></Val>
           <Tgt Cat="Text" Stat="Loc" Orig="Auto" Confidence="100">
             <Val><![CDATA[远程生成服务器正在侦听 [https]5D; 端口 {0}]]></Val>
->>>>>>> 20724c51
           </Tgt>
           <Prev Cat="Text">
             <Val><![CDATA[Remote build server listening on [https]5D; port %d]]></Val>
@@ -622,15 +597,9 @@
       </Item>
       <Item ItemId=";ServerStartFailed" ItemType="0" PsrId="306" InstFlg="true" Leaf="true">
         <Str Cat="Text">
-<<<<<<< HEAD
-          <Val><![CDATA[****** Failed to start server: %s]]></Val>
-          <Tgt Cat="Text" Stat="Loc" Appr="PreApproved" Orig="Auto" Confidence="100">
-            <Val><![CDATA[****** 启动服务器失败: %s]]></Val>
-=======
           <Val><![CDATA[****** Failed to start server: {0}]]></Val>
           <Tgt Cat="Text" Stat="Loc" Orig="Auto" Confidence="100">
             <Val><![CDATA[****** 启动服务器失败: {0}]]></Val>
->>>>>>> 20724c51
           </Tgt>
           <Prev Cat="Text">
             <Val><![CDATA[****** Failed to start server: %s]]></Val>
