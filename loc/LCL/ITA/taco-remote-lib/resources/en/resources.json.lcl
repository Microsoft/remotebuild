--- conflicted
+++ resolved
@@ -16,12 +16,6 @@
       <Disp Icon="Str" Disp="true" LocTbl="false" />
       <Item ItemId=";AcquiringCordova" ItemType="0" PsrId="306" InstFlg="true" Leaf="true">
         <Str Cat="Text">
-<<<<<<< HEAD
-          <Val><![CDATA[Acquiring cordova.]]></Val>
-          <Tgt Cat="Text" Stat="Loc" Orig="New">
-            <Val><![CDATA[Acquisizione della versione di cordova.]]></Val>
-          </Tgt>
-=======
           <Val><![CDATA[Acquiring Cordova.]]></Val>
           <Tgt Cat="Text" Stat="Loc" Orig="New">
             <Val><![CDATA[Acquisizione della versione di Cordova.]]></Val>
@@ -29,7 +23,6 @@
           <Prev Cat="Text">
             <Val><![CDATA[Acquiring cordova.]]></Val>
           </Prev>
->>>>>>> 20724c51
         </Str>
         <Disp Icon="Str" />
       </Item>
@@ -80,11 +73,7 @@
       </Item>
       <Item ItemId=";BuildRequestMissingCordovaVersion" ItemType="0" PsrId="306" InstFlg="true" Leaf="true">
         <Str Cat="Text">
-<<<<<<< HEAD
-          <Val><![CDATA[A cordova version must be specified on the build request.]]></Val>
-=======
           <Val><![CDATA[A Cordova version must be specified on the build request.]]></Val>
->>>>>>> 20724c51
           <Tgt Cat="Text" Stat="Loc" Orig="New">
             <Val><![CDATA[Nella richiesta di compilazione è necessario specificare una versione di Cordova.]]></Val>
           </Tgt>
@@ -111,18 +100,6 @@
           </Tgt>
         </Str>
         <Disp Icon="Str" />
-<<<<<<< HEAD
-      </Item>
-      <Item ItemId=";BuildRequestUnsupportedCordovaVersion" ItemType="0" PsrId="306" InstFlg="true" Leaf="true">
-        <Str Cat="Text">
-          <Val><![CDATA[The build request for cordova version {0} is not supported by the iOS build server. The server is installed with cordova version {1}.]]></Val>
-          <Tgt Cat="Text" Stat="Loc" Orig="New">
-            <Val><![CDATA[La richiesta di compilazione per la versione di Cordova {0} non è supportata dal server di compilazione iOS. Il server è installato con la versione di Cordova {1}.]]></Val>
-          </Tgt>
-        </Str>
-        <Disp Icon="Str" />
-=======
->>>>>>> 20724c51
       </Item>
       <Item ItemId=";CopyingNativeOverrides" ItemType="0" PsrId="306" InstFlg="true" Leaf="true">
         <Str Cat="Text">
@@ -315,11 +292,7 @@
       </Item>
       <Item ItemId=";NoCordovaVersionSpecified" ItemType="0" PsrId="306" InstFlg="true" Leaf="true">
         <Str Cat="Text">
-<<<<<<< HEAD
-          <Val><![CDATA[No cordova version specified!]]></Val>
-=======
           <Val><![CDATA[No Cordova version specified!]]></Val>
->>>>>>> 20724c51
           <Tgt Cat="Text" Stat="Loc" Orig="New">
             <Val><![CDATA[Non è stata specificata alcuna versione di Cordova.]]></Val>
           </Tgt>
@@ -367,11 +340,7 @@
       </Item>
       <Item ItemId=";RequireCordovaFailed" ItemType="0" PsrId="306" InstFlg="true" Leaf="true">
         <Str Cat="Text">
-<<<<<<< HEAD
-          <Val><![CDATA[Error: Failed to acquire cordova version {0}. {1}]]></Val>
-=======
           <Val><![CDATA[Error: Failed to acquire Cordova version {0}. {1}]]></Val>
->>>>>>> 20724c51
           <Tgt Cat="Text" Stat="Loc" Orig="New">
             <Val><![CDATA[Errore: non è stato possibile acquisire la versione {0} di Cordova. {1}]]></Val>
           </Tgt>
