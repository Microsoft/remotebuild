--- conflicted
+++ resolved
@@ -117,12 +117,6 @@
       </Item>
       <Item ItemId=";CommandTestDescription" ItemType="0" PsrId="306" InstFlg="true" Leaf="true">
         <Str Cat="Text">
-<<<<<<< HEAD
-          <Val><![CDATA[Run tests against another instance of remotebuild]]></Val>
-          <Tgt Cat="Text" Stat="Loc" Orig="New">
-            <Val><![CDATA[Executa testes em relação a outra instância de remotebuild]]></Val>
-          </Tgt>
-=======
           <Val><![CDATA[Run tests against remotebuild]]></Val>
           <Tgt Cat="Text" Stat="Loc" Orig="New">
             <Val><![CDATA[Executa testes em relação a remotebuild]]></Val>
@@ -130,7 +124,6 @@
           <Prev Cat="Text">
             <Val><![CDATA[Run tests against another instance of remotebuild]]></Val>
           </Prev>
->>>>>>> 20724c51
         </Str>
         <Disp Icon="Str" />
       </Item>
@@ -292,21 +285,12 @@
       </Item>
       <Item ItemId=";OSXCertSetupInformation[8]" ItemType="0" PsrId="306" InstFlg="true" Leaf="true">
         <Str Cat="Text">
-<<<<<<< HEAD
-          <Val><![CDATA[Alternately to use the taco-cli run 'taco remote add <platform>' to configure the taco CLI to use this build server for the chosen platform, specifying]]></Val>
-          <Tgt Cat="Text" Stat="Loc" Orig="New">
-            <Val><![CDATA[Como alternativa, use a execução taco-cli 'taco remote add <platform>' para configurar o taco CLI para usar este servidor de compilação para a plataforma escolhida, especificando]]></Val>
-          </Tgt>
-          <Prev Cat="Text">
-            <Val><![CDATA[Alternately, use 'taco setup remote <platform>' to configure the taco CLI to use this build server for the chosen platform, specifying]]></Val>
-=======
           <Val><![CDATA[Alternately to use the taco-cli run 'taco remote add <PLATFORM>' to configure the taco CLI to use this build server for the chosen platform, specifying]]></Val>
           <Tgt Cat="Text" Stat="Loc" Orig="New">
             <Val><![CDATA[Como alternativa, use a execução taco-cli 'taco remote add <PLATFORM>' para configurar o taco CLI para usar este servidor de compilação para a plataforma escolhida, especificando]]></Val>
           </Tgt>
           <Prev Cat="Text">
             <Val><![CDATA[Alternately to use the taco-cli run 'taco remote add <platform>' to configure the taco CLI to use this build server for the chosen platform, specifying]]></Val>
->>>>>>> 20724c51
           </Prev>
         </Str>
         <Disp Icon="Str" />
@@ -337,8 +321,6 @@
           </Tgt>
         </Str>
         <Disp Icon="Str" />
-<<<<<<< HEAD
-=======
       </Item>
       <Item ItemId=";OSXNoteAfterResetServerCert" ItemType="0" PsrId="306" InstFlg="true" Leaf="true">
         <Str Cat="Text">
@@ -348,7 +330,6 @@
           </Tgt>
         </Str>
         <Disp Icon="Str" />
->>>>>>> 20724c51
       </Item>
       <Item ItemId=";OSXResetServerCertPleaseYesNo" ItemType="0" PsrId="306" InstFlg="true" Leaf="true">
         <Str Cat="Text">
@@ -508,7 +489,6 @@
           <Val><![CDATA[Options (All options other than --config can be specified via a configuration file)]]></Val>
           <Tgt Cat="Text" Stat="Loc" Orig="New">
             <Val><![CDATA[Opções (Todas as outras opções que não sejam --config podem ser especificadas por meio de um arquivo de configuração)]]></Val>
-<<<<<<< HEAD
           </Tgt>
         </Str>
         <Disp Icon="Str" />
@@ -545,104 +525,19 @@
           <Val><![CDATA[Run tests against a server started using all defaults]]></Val>
           <Tgt Cat="Text" Stat="Loc" Orig="New">
             <Val><![CDATA[Execute testes em um servidor iniciado usando todos os padrões]]></Val>
-=======
->>>>>>> 20724c51
-          </Tgt>
-        </Str>
-        <Disp Icon="Str" />
-      </Item>
-<<<<<<< HEAD
+          </Tgt>
+        </Str>
+        <Disp Icon="Str" />
+      </Item>
       <Item ItemId=";RemoteBuildTestExample2" ItemType="0" PsrId="306" InstFlg="true" Leaf="true">
         <Str Cat="Text">
           <Val><![CDATA[Run device tests against a server started with 'remotebuild --config config.json']]></Val>
           <Tgt Cat="Text" Stat="Loc" Orig="New">
             <Val><![CDATA[Execute testes de dispositivo em um servidor iniciado com 'remotebuild --config config.json']]></Val>
-=======
-      <Item ItemId=";RemoteBuildNotes2" ItemType="0" PsrId="306" InstFlg="true" Leaf="true">
-        <Str Cat="Text">
-          <Val><![CDATA[Command line options override configuration file values]]></Val>
-          <Tgt Cat="Text" Stat="Loc" Orig="New">
-            <Val><![CDATA[As opções de linha de comando substituem os valores do arquivo de configuração]]></Val>
->>>>>>> 20724c51
-          </Tgt>
-        </Str>
-        <Disp Icon="Str" />
-      </Item>
-<<<<<<< HEAD
-      <Item ItemId=";ResetServerCertExample1" ItemType="0" PsrId="306" InstFlg="true" Leaf="true">
-        <Str Cat="Text">
-          <Val><![CDATA[Reset server certificates to expire in 1 year]]></Val>
-          <Tgt Cat="Text" Stat="Loc" Orig="New">
-            <Val><![CDATA[Redefinir os certificados de servidor para expirar em 1 ano]]></Val>
-=======
-      <Item ItemId=";RemoteBuildStartExample1" ItemType="0" PsrId="306" InstFlg="true" Leaf="true">
-        <Str Cat="Text">
-          <Val><![CDATA[Start the server with all defaults (secure server with serverDir $TACO_HOME/remote-builds, port 3000)]]></Val>
-          <Tgt Cat="Text" Stat="Loc" Orig="New">
-            <Val><![CDATA[Inicie o servidor com todos os padrões (servidor seguro com serverDir $TACO_HOME/remote-builds, porta 3000)]]></Val>
->>>>>>> 20724c51
-          </Tgt>
-        </Str>
-        <Disp Icon="Str" />
-      </Item>
-<<<<<<< HEAD
-      <Item ItemId=";RunningAsRootError" ItemType="0" PsrId="306" InstFlg="true" Leaf="true">
-        <Str Cat="Text">
-          <Val><![CDATA[****** remotebuild should not be run as root. Shutting down.]]></Val>
-          <Tgt Cat="Text" Stat="Loc" Appr="PreApproved" Orig="New">
-            <Val><![CDATA[****** remotebuild não deve ser executado como raiz. Encerrando.]]></Val>
-=======
-      <Item ItemId=";RemoteBuildStartExample2" ItemType="0" PsrId="306" InstFlg="true" Leaf="true">
-        <Str Cat="Text">
-          <Val><![CDATA[Start the server with a different serverDir, port, and http (non-secure)]]></Val>
-          <Tgt Cat="Text" Stat="Loc" Orig="New">
-            <Val><![CDATA[Iniciar o servidor com um serverDir, porta e o http (não seguro) diferentes]]></Val>
->>>>>>> 20724c51
-          </Tgt>
-        </Str>
-        <Disp Icon="Str" />
-      </Item>
-<<<<<<< HEAD
-      <Item ItemId=";SavedConfig" ItemType="0" PsrId="306" InstFlg="true" Leaf="true">
-        <Str Cat="Text">
-          <Val><![CDATA[Configuration saved successfully to {0}.]]></Val>
-          <Tgt Cat="Text" Stat="Loc" Orig="New">
-            <Val><![CDATA[Configuração salva com êxito em {0}.]]></Val>
-=======
-      <Item ItemId=";RemoteBuildTestExample1" ItemType="0" PsrId="306" InstFlg="true" Leaf="true">
-        <Str Cat="Text">
-          <Val><![CDATA[Run tests against a server started using all defaults]]></Val>
-          <Tgt Cat="Text" Stat="Loc" Orig="New">
-            <Val><![CDATA[Execute testes em um servidor iniciado usando todos os padrões]]></Val>
->>>>>>> 20724c51
-          </Tgt>
-        </Str>
-        <Disp Icon="Str" />
-      </Item>
-<<<<<<< HEAD
-      <Item ItemId=";SecureServerStarted" ItemType="0" PsrId="306" InstFlg="true" Leaf="true">
-        <Str Cat="Text">
-          <Val><![CDATA[Remote build server listening on [https]5D; port %d]]></Val>
-          <Tgt Cat="Text" Stat="Loc" Appr="PreApproved" Orig="Auto" Confidence="100">
-            <Val><![CDATA[Servidor de compilação remota escutando a [https]5D; porta%d]]></Val>
-=======
-      <Item ItemId=";RemoteBuildTestExample2" ItemType="0" PsrId="306" InstFlg="true" Leaf="true">
-        <Str Cat="Text">
-          <Val><![CDATA[Run device tests against a server started with 'remotebuild --config config.json']]></Val>
-          <Tgt Cat="Text" Stat="Loc" Orig="New">
-            <Val><![CDATA[Execute testes de dispositivo em um servidor iniciado com 'remotebuild --config config.json']]></Val>
->>>>>>> 20724c51
-          </Tgt>
-        </Str>
-        <Disp Icon="Str" />
-      </Item>
-<<<<<<< HEAD
-      <Item ItemId=";ServerPortInUse" ItemType="0" PsrId="306" InstFlg="true" Leaf="true">
-        <Str Cat="Text">
-          <Val><![CDATA[Unable to start server on port {0}. Address already in use.]]></Val>
-          <Tgt Cat="Text" Stat="Loc" Appr="PreApproved" Orig="Auto" Confidence="100">
-            <Val><![CDATA[Não é possível iniciar o servidor na porta {0}. O endereço já está em uso.]]></Val>
-=======
+          </Tgt>
+        </Str>
+        <Disp Icon="Str" />
+      </Item>
       <Item ItemId=";ResetServerCertExample1" ItemType="0" PsrId="306" InstFlg="true" Leaf="true">
         <Str Cat="Text">
           <Val><![CDATA[Reset server certificates to expire in 1 year]]></Val>
@@ -675,7 +570,6 @@
           <Val><![CDATA[Remote build server listening on [https]5D; port {0}]]></Val>
           <Tgt Cat="Text" Stat="Loc" Orig="Auto" Confidence="100">
             <Val><![CDATA[Servidor de compilação remota escutando a [https]5D; porta {0}]]></Val>
->>>>>>> 20724c51
           </Tgt>
           <Prev Cat="Text">
             <Val><![CDATA[Remote build server listening on [https]5D; port %d]]></Val>
@@ -683,30 +577,15 @@
         </Str>
         <Disp Icon="Str" />
       </Item>
-<<<<<<< HEAD
-      <Item ItemId=";ServerShutdown" ItemType="0" PsrId="306" InstFlg="true" Leaf="true">
-        <Str Cat="Text">
-          <Val><![CDATA[****** Performing server shutdown procedures.]]></Val>
-          <Tgt Cat="Text" Stat="Loc" Appr="PreApproved" Orig="Auto" Confidence="100">
-            <Val><![CDATA[****** Executando os procedimentos de desligamento.]]></Val>
-=======
       <Item ItemId=";ServerPortInUse" ItemType="0" PsrId="306" InstFlg="true" Leaf="true">
         <Str Cat="Text">
           <Val><![CDATA[Unable to start server on port {0}. Address already in use.]]></Val>
           <Tgt Cat="Text" Stat="Loc" Appr="PreApproved" Orig="Auto" Confidence="100">
             <Val><![CDATA[Não é possível iniciar o servidor na porta {0}. O endereço já está em uso.]]></Val>
->>>>>>> 20724c51
-          </Tgt>
-        </Str>
-        <Disp Icon="Str" />
-      </Item>
-<<<<<<< HEAD
-      <Item ItemId=";ServerStartFailed" ItemType="0" PsrId="306" InstFlg="true" Leaf="true">
-        <Str Cat="Text">
-          <Val><![CDATA[****** Failed to start server: %s]]></Val>
-          <Tgt Cat="Text" Stat="Loc" Appr="PreApproved" Orig="Auto" Confidence="100">
-            <Val><![CDATA[****** Falha ao iniciar o servidor: %s]]></Val>
-=======
+          </Tgt>
+        </Str>
+        <Disp Icon="Str" />
+      </Item>
       <Item ItemId=";ServerShutdown" ItemType="0" PsrId="306" InstFlg="true" Leaf="true">
         <Str Cat="Text">
           <Val><![CDATA[****** Performing server shutdown procedures.]]></Val>
@@ -721,7 +600,6 @@
           <Val><![CDATA[****** Failed to start server: {0}]]></Val>
           <Tgt Cat="Text" Stat="Loc" Orig="Auto" Confidence="100">
             <Val><![CDATA[****** Falha ao iniciar o servidor: {0}]]></Val>
->>>>>>> 20724c51
           </Tgt>
           <Prev Cat="Text">
             <Val><![CDATA[****** Failed to start server: %s]]></Val>
