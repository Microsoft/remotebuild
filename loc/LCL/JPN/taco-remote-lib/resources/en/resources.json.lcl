<?xml version="1.0" encoding="utf-8"?>
<LCX SchemaVersion="6.0" Name="resources.json" PsrId="306" FileType="1" SrcCul="en-US" TgtCul="ja-JP" Desc="Commenting file created by LCXAdmin. For more information, please visit http://localizability/longhorn/LcxAdmin.asp" xmlns="http://schemas.microsoft.com/locstudio/2006/6/lcx">
  <Props>
    <Str Name="HobbitID" Val="1316f51d-8d82-4ae2-8787-cea0c84ae271" />
  </Props>
  <OwnedComments>
    <Cmt Name="Dev" />
    <Cmt Name="LcxAdmin" />
    <Cmt Name="Loc" />
    <Cmt Name="Rccx" />
  </OwnedComments>
  <Settings Name="@vsLocTools@\current\default.lss" Type="LSS" />
  <Item ItemId=";String Table" ItemType="0" PsrId="306" Leaf="false">
    <Disp Icon="Expand" Expand="true" Disp="true" LocTbl="false" />
    <Item ItemId=";Strings" ItemType="0" PsrId="306" Leaf="false">
      <Disp Icon="Str" Disp="true" LocTbl="false" />
      <Item ItemId=";AcquiringCordova" ItemType="0" PsrId="306" InstFlg="true" Leaf="true">
        <Str Cat="Text">
<<<<<<< HEAD
          <Val><![CDATA[Acquiring cordova.]]></Val>
=======
          <Val><![CDATA[Acquiring Cordova.]]></Val>
>>>>>>> 20724c51
          <Tgt Cat="Text" Stat="Loc" Orig="New">
            <Val><![CDATA[cordova を取得しています。]]></Val>
          </Tgt>
          <Prev Cat="Text">
            <Val><![CDATA[Acquiring cordova.]]></Val>
          </Prev>
        </Str>
        <Disp Icon="Str" />
      </Item>
      <Item ItemId=";ArchivePackError" ItemType="0" PsrId="306" InstFlg="true" Leaf="true">
        <Str Cat="Text">
          <Val><![CDATA[Unexpected error packing archive: {0}]]></Val>
          <Tgt Cat="Text" Stat="Loc" Orig="New">
            <Val><![CDATA[アーカイブのパッケージ化中に予期しないエラーが発生しました: {0}]]></Val>
          </Tgt>
        </Str>
        <Disp Icon="Str" />
      </Item>
      <Item ItemId=";BuildFailedUnexpectedly" ItemType="0" PsrId="306" InstFlg="true" Leaf="true">
        <Str Cat="Text">
          <Val><![CDATA[Build failed unexpectedly]]></Val>
          <Tgt Cat="Text" Stat="Loc" Orig="New">
            <Val><![CDATA[ビルドが予期せずに失敗しました]]></Val>
          </Tgt>
        </Str>
        <Disp Icon="Str" />
      </Item>
      <Item ItemId=";BuildFailedWithError" ItemType="0" PsrId="306" InstFlg="true" Leaf="true">
        <Str Cat="Text">
          <Val><![CDATA[Build failed with error {0}]]></Val>
          <Tgt Cat="Text" Stat="Loc" Orig="New">
            <Val><![CDATA[ビルドがエラー {0} で失敗しました]]></Val>
          </Tgt>
        </Str>
        <Disp Icon="Str" />
      </Item>
      <Item ItemId=";BuildInvokedTwice" ItemType="0" PsrId="306" InstFlg="true" Leaf="true">
        <Str Cat="Text">
          <Val><![CDATA[Invalid request: build.js process already in use but was asked to build again. This is likely a programming error as a build.js process is meant to be used only once.]]></Val>
          <Tgt Cat="Text" Stat="Loc" Orig="New">
            <Val><![CDATA[無効な要求: build.js プロセスは既に使用されていますが、再度ビルドするよう要求されました。build.js プロセスは 1 度だけ使用されるものであるため、プログラミング エラーの可能性があります。]]></Val>
          </Tgt>
        </Str>
        <Disp Icon="Str" />
      </Item>
      <Item ItemId=";BuildNotFound" ItemType="0" PsrId="306" InstFlg="true" Leaf="true">
        <Str Cat="Text">
          <Val><![CDATA[Build {0} does not exist]]></Val>
          <Tgt Cat="Text" Stat="Loc" Orig="New">
            <Val><![CDATA[ビルド {0} は存在しません]]></Val>
          </Tgt>
        </Str>
        <Disp Icon="Str" />
      </Item>
      <Item ItemId=";BuildRequestMissingCordovaVersion" ItemType="0" PsrId="306" InstFlg="true" Leaf="true">
        <Str Cat="Text">
<<<<<<< HEAD
          <Val><![CDATA[A cordova version must be specified on the build request.]]></Val>
=======
          <Val><![CDATA[A Cordova version must be specified on the build request.]]></Val>
>>>>>>> 20724c51
          <Tgt Cat="Text" Stat="Loc" Orig="New">
            <Val><![CDATA[ビルド要求で Cordova のバージョンを指定する必要があります。]]></Val>
          </Tgt>
          <Prev Cat="Text">
            <Val><![CDATA[A cordova version must be specified on the build request.]]></Val>
          </Prev>
        </Str>
        <Disp Icon="Str" />
      </Item>
      <Item ItemId=";BuildRequestUnsupportedCommand" ItemType="0" PsrId="306" InstFlg="true" Leaf="true">
        <Str Cat="Text">
          <Val><![CDATA[The requested build command {0} is not supported by this build manager.]]></Val>
          <Tgt Cat="Text" Stat="Loc" Orig="New">
            <Val><![CDATA[要求されたビルド コマンド {0} は、このビルド マネージャーではサポートされていません。]]></Val>
          </Tgt>
        </Str>
        <Disp Icon="Str" />
      </Item>
      <Item ItemId=";BuildRequestUnsupportedConfiguration" ItemType="0" PsrId="306" InstFlg="true" Leaf="true">
        <Str Cat="Text">
          <Val><![CDATA[The requested build configuration {0} is not supported by this build manager. Only debug and release are supported.]]></Val>
          <Tgt Cat="Text" Stat="Loc" Orig="New">
            <Val><![CDATA[要求されたビルド構成 {0} は、このビルド マネージャーではサポートされていません。サポートされているのはデバッグとリリースのみです。]]></Val>
          </Tgt>
        </Str>
        <Disp Icon="Str" />
<<<<<<< HEAD
      </Item>
      <Item ItemId=";BuildRequestUnsupportedCordovaVersion" ItemType="0" PsrId="306" InstFlg="true" Leaf="true">
        <Str Cat="Text">
          <Val><![CDATA[The build request for cordova version {0} is not supported by the iOS build server. The server is installed with cordova version {1}.]]></Val>
          <Tgt Cat="Text" Stat="Loc" Orig="New">
            <Val><![CDATA[Cordova バージョン {0} のビルド要求は、iOS のビルド サーバーではサポートされていません。サーバーは Cordova バージョン {1} でインストールされています。]]></Val>
          </Tgt>
        </Str>
        <Disp Icon="Str" />
=======
>>>>>>> 20724c51
      </Item>
      <Item ItemId=";CopyingNativeOverrides" ItemType="0" PsrId="306" InstFlg="true" Leaf="true">
        <Str Cat="Text">
          <Val><![CDATA[Copying native overrides.]]></Val>
          <Tgt Cat="Text" Stat="Loc" Orig="New">
            <Val><![CDATA[ネイティブの上書きをコピーしています。]]></Val>
          </Tgt>
        </Str>
        <Disp Icon="Str" />
      </Item>
      <Item ItemId=";CordovaCompiling" ItemType="0" PsrId="306" InstFlg="true" Leaf="true">
        <Str Cat="Text">
          <Val><![CDATA[Compiling.]]></Val>
          <Tgt Cat="Text" Stat="Loc" Orig="New">
            <Val><![CDATA[コンパイルしています。]]></Val>
          </Tgt>
        </Str>
        <Disp Icon="Str" />
      </Item>
      <Item ItemId=";DebugSuccess" ItemType="0" PsrId="306" InstFlg="true" Leaf="true">
        <Str Cat="Text">
          <Val><![CDATA[Successfully Debugging on the device]]></Val>
          <Tgt Cat="Text" Stat="Loc" Orig="New">
            <Val><![CDATA[デバイスでのデバッグは正常に完了しました]]></Val>
          </Tgt>
        </Str>
        <Disp Icon="Str" />
      </Item>
      <Item ItemId=";DeviceLaunchTimeout" ItemType="0" PsrId="306" InstFlg="true" Leaf="true">
        <Str Cat="Text">
          <Val><![CDATA[Timeout: Is the device locked?]]></Val>
          <Tgt Cat="Text" Stat="Loc" Orig="New">
            <Val><![CDATA[タイムアウト: デバイスがロックされていませんか?]]></Val>
          </Tgt>
        </Str>
        <Disp Icon="Str" />
      </Item>
      <Item ItemId=";DoneBuilding" ItemType="0" PsrId="306" InstFlg="true" Leaf="true">
        <Str Cat="Text">
          <Val><![CDATA[Done building {0}]]></Val>
          <Tgt Cat="Text" Stat="Loc" Orig="New">
            <Val><![CDATA[ビルド {0} が完了しました]]></Val>
          </Tgt>
        </Str>
        <Disp Icon="Str" />
      </Item>
      <Item ItemId=";DownloadInvalid" ItemType="0" PsrId="306" InstFlg="true" Leaf="true">
        <Str Cat="Text">
          <Val><![CDATA[One or both of expected build outputs {0} and {1} are missing on file system.]]></Val>
          <Tgt Cat="Text" Stat="Loc" Orig="New">
            <Val><![CDATA[予期されるビルド出力 {0} および {1} の、いずれかまたは両方がファイル システムにありません。]]></Val>
          </Tgt>
        </Str>
        <Disp Icon="Str" />
      </Item>
      <Item ItemId=";EmulateFailedTimeout" ItemType="0" PsrId="306" InstFlg="true" Leaf="true">
        <Str Cat="Text">
          <Val><![CDATA[Error: timed out launching iOS simulator.]]></Val>
          <Tgt Cat="Text" Stat="Loc" Orig="New">
            <Val><![CDATA[エラー: iOS シミュレーターの起動中にタイムアウトになりました。]]></Val>
          </Tgt>
        </Str>
        <Disp Icon="Str" />
      </Item>
      <Item ItemId=";EmulateFailedWithError" ItemType="0" PsrId="306" InstFlg="true" Leaf="true">
        <Str Cat="Text">
          <Val><![CDATA[Error from attempting to emulate: {0}]]></Val>
          <Tgt Cat="Text" Stat="Loc" Orig="New">
            <Val><![CDATA[エミュレートを試行する際にエラーが発生しました: {0}]]></Val>
          </Tgt>
        </Str>
        <Disp Icon="Str" />
      </Item>
      <Item ItemId=";EmulateSuccess" ItemType="0" PsrId="306" InstFlg="true" Leaf="true">
        <Str Cat="Text">
          <Val><![CDATA[Successfully sent to ios Simulator]]></Val>
          <Tgt Cat="Text" Stat="Loc" Orig="New">
            <Val><![CDATA[iOS シミュレータに正常に送信されました]]></Val>
          </Tgt>
        </Str>
        <Disp Icon="Str" />
      </Item>
      <Item ItemId=";ErrorBuilding" ItemType="0" PsrId="306" InstFlg="true" Leaf="true">
        <Str Cat="Text">
          <Val><![CDATA[Failed to build app for buildNumber {0}: {1}]]></Val>
          <Tgt Cat="Text" Stat="Loc" Orig="New">
            <Val><![CDATA[buildNumber {0} のアプリのビルドに失敗しました: {1}]]></Val>
          </Tgt>
        </Str>
        <Disp Icon="Str" />
      </Item>
      <Item ItemId=";ErrorMountingDiskImage" ItemType="0" PsrId="306" InstFlg="true" Leaf="true">
        <Str Cat="Text">
          <Val><![CDATA[Error mounting developer disk image]]></Val>
          <Tgt Cat="Text" Stat="Loc" Orig="New">
            <Val><![CDATA[開発者のディスク イメージをマウント中にエラーが発生しました]]></Val>
          </Tgt>
        </Str>
        <Disp Icon="Str" />
      </Item>
      <Item ItemId=";ErrorXcconfigDirNotFound" ItemType="0" PsrId="306" InstFlg="true" Leaf="true">
        <Str Cat="Text">
          <Val><![CDATA[Directory for build.xcconfig does not exist.]]></Val>
          <Tgt Cat="Text" Stat="Loc" Orig="New">
            <Val><![CDATA[build.xcconfig のディレクトリが存在しません。]]></Val>
          </Tgt>
        </Str>
        <Disp Icon="Str" />
      </Item>
      <Item ItemId=";FailedFindDeveloperDiskImage" ItemType="0" PsrId="306" InstFlg="true" Leaf="true">
        <Str Cat="Text">
          <Val><![CDATA[Unable to find Developer Disk Image]]></Val>
          <Tgt Cat="Text" Stat="Loc" Orig="New">
            <Val><![CDATA[開発者のディスク イメージが見つかりません]]></Val>
          </Tgt>
        </Str>
        <Disp Icon="Str" />
      </Item>
      <Item ItemId=";FailedGetDeviceInfo" ItemType="0" PsrId="306" InstFlg="true" Leaf="true">
        <Str Cat="Text">
          <Val><![CDATA[Unable to read device version, is it plugged in and turned on?]]></Val>
          <Tgt Cat="Text" Stat="Loc" Orig="New">
            <Val><![CDATA[デバイスのバージョンを読み取ることができません。デバイスは接続され、電源がオンになっていますか?]]></Val>
          </Tgt>
        </Str>
        <Disp Icon="Str" />
      </Item>
      <Item ItemId=";IOSSimNotFound" ItemType="0" PsrId="306" InstFlg="true" Leaf="true">
        <Str Cat="Text">
          <Val><![CDATA[****** ios-sim is not installed on path. `sudo npm install -g ios-sim` if you want this server to support emulator.]]></Val>
          <Tgt Cat="Text" Stat="Loc" Orig="New">
            <Val><![CDATA[****** ios-sim はパスにインストールされていません。このサーバーでエミュレーターをサポートするようにするには、`sudo npm install -g ios-sim`。]]></Val>
          </Tgt>
        </Str>
        <Disp Icon="Str" />
      </Item>
      <Item ItemId=";InstallFailNoDevice" ItemType="0" PsrId="306" InstFlg="true" Leaf="true">
        <Str Cat="Text">
          <Val><![CDATA[Unable to find attached device; is it plugged in and unlocked?]]></Val>
          <Tgt Cat="Text" Stat="Loc" Orig="New">
            <Val><![CDATA[接続されたデバイスが見つかりません。接続とロック解除は行われていますか。]]></Val>
          </Tgt>
        </Str>
        <Disp Icon="Str" />
      </Item>
      <Item ItemId=";InstallSuccess" ItemType="0" PsrId="306" InstFlg="true" Leaf="true">
        <Str Cat="Text">
          <Val><![CDATA[Successfully installed on the device]]></Val>
          <Tgt Cat="Text" Stat="Loc" Orig="New">
            <Val><![CDATA[デバイスへのインストールは正常に完了しました]]></Val>
          </Tgt>
        </Str>
        <Disp Icon="Str" />
      </Item>
      <Item ItemId=";InvalidCordovaAppBadConfigXml" ItemType="0" PsrId="306" InstFlg="true" Leaf="true">
        <Str Cat="Text">
          <Val><![CDATA[The upload is not a valid Cordova Application. Error in parsing config.xml {0}.]]></Val>
          <Tgt Cat="Text" Stat="Loc" Orig="New">
            <Val><![CDATA[アップロードしたものは無効な Cordova アプリケーションです。config.xml の解析中にエラー {0} が発生しました。]]></Val>
          </Tgt>
        </Str>
        <Disp Icon="Str" />
      </Item>
      <Item ItemId=";InvalidCordovaAppMissingConfigXml" ItemType="0" PsrId="306" InstFlg="true" Leaf="true">
        <Str Cat="Text">
          <Val><![CDATA[The upload is not a valid Cordova Application. It is missing config.xml in top level directory.]]></Val>
          <Tgt Cat="Text" Stat="Loc" Orig="New">
            <Val><![CDATA[アップロードしたものは無効な Cordova アプリケーションです。最上位レベルのディレクトリに config.xml がありません。]]></Val>
          </Tgt>
        </Str>
        <Disp Icon="Str" />
      </Item>
      <Item ItemId=";InvalidCordovaAppMissingWww" ItemType="0" PsrId="306" InstFlg="true" Leaf="true">
        <Str Cat="Text">
          <Val><![CDATA[The upload is not a valid Cordova Application. It is missing www directory in top level directory.]]></Val>
          <Tgt Cat="Text" Stat="Loc" Orig="New">
            <Val><![CDATA[アップロードしたものは無効な Cordova アプリケーションです。最上位レベルに www ディレクトリがありません。]]></Val>
          </Tgt>
        </Str>
        <Disp Icon="Str" />
      </Item>
      <Item ItemId=";InvalidCordovaAppUnsupportedAppName" ItemType="0" PsrId="306" InstFlg="true" Leaf="true">
        <Str Cat="Text">
          <Val><![CDATA[Unsupported iOS app name {0} in config.xml. Check for characters that are not Printable ASCII, or that match any of the following characters: {1}]]></Val>
          <Tgt Cat="Text" Stat="Loc" Orig="New">
            <Val><![CDATA[config.xml でサポートされていない iOS アプリ名 {0}。印刷可能な ASCII 文字ではない文字や、次の文字のいずれかに一致する文字がないか確認してください: {1}]]></Val>
          </Tgt>
        </Str>
        <Disp Icon="Str" />
      </Item>
      <Item ItemId=";NoCordovaVersionSpecified" ItemType="0" PsrId="306" InstFlg="true" Leaf="true">
        <Str Cat="Text">
<<<<<<< HEAD
          <Val><![CDATA[No cordova version specified!]]></Val>
=======
          <Val><![CDATA[No Cordova version specified!]]></Val>
>>>>>>> 20724c51
          <Tgt Cat="Text" Stat="Loc" Orig="New">
            <Val><![CDATA[Cordova のバージョンが指定されていません!]]></Val>
          </Tgt>
          <Prev Cat="Text">
            <Val><![CDATA[No cordova version specified!]]></Val>
          </Prev>
        </Str>
        <Disp Icon="Str" />
      </Item>
      <Item ItemId=";NoDeviceAttached" ItemType="0" PsrId="306" InstFlg="true" Leaf="true">
        <Str Cat="Text">
          <Val><![CDATA[No device found, is it plugged in and turned on?]]></Val>
          <Tgt Cat="Text" Stat="Loc" Orig="New">
            <Val><![CDATA[デバイスが見つかりません。デバイスは接続され、電源がオンになっていますか?]]></Val>
          </Tgt>
        </Str>
        <Disp Icon="Str" />
      </Item>
      <Item ItemId=";PackageNotInstalled" ItemType="0" PsrId="306" InstFlg="true" Leaf="true">
        <Str Cat="Text">
          <Val><![CDATA[Unable to launch app, it is not installed.]]></Val>
          <Tgt Cat="Text" Stat="Loc" Orig="New">
            <Val><![CDATA[アプリがインストールされていないため、起動できません。]]></Val>
          </Tgt>
        </Str>
        <Disp Icon="Str" />
      </Item>
      <Item ItemId=";PackagingNativeApp" ItemType="0" PsrId="306" InstFlg="true" Leaf="true">
        <Str Cat="Text">
          <Val><![CDATA[Packaging app.]]></Val>
          <Tgt Cat="Text" Stat="Loc" Orig="New">
            <Val><![CDATA[アプリをパッケージ化しています。]]></Val>
          </Tgt>
        </Str>
        <Disp Icon="Str" />
      </Item>
      <Item ItemId=";ProvisioningFailed" ItemType="0" PsrId="306" InstFlg="true" Leaf="true">
        <Str Cat="Text">
          <Val><![CDATA[Installation failed: Check your provisioning profile]]></Val>
          <Tgt Cat="Text" Stat="Loc" Orig="New">
            <Val><![CDATA[インストールに失敗しました: プロビジョニング プロファイルを確認してください]]></Val>
          </Tgt>
        </Str>
        <Disp Icon="Str" />
      </Item>
      <Item ItemId=";RequireCordovaFailed" ItemType="0" PsrId="306" InstFlg="true" Leaf="true">
        <Str Cat="Text">
<<<<<<< HEAD
          <Val><![CDATA[Error: Failed to acquire cordova version {0}. {1}]]></Val>
=======
          <Val><![CDATA[Error: Failed to acquire Cordova version {0}. {1}]]></Val>
>>>>>>> 20724c51
          <Tgt Cat="Text" Stat="Loc" Orig="New">
            <Val><![CDATA[エラー: Cordova バージョン {0} の取得に失敗しました。{1}]]></Val>
          </Tgt>
          <Prev Cat="Text">
            <Val><![CDATA[Error: Failed to acquire cordova version {0}. {1}]]></Val>
          </Prev>
        </Str>
        <Disp Icon="Str" />
      </Item>
      <Item ItemId=";RunSuccess" ItemType="0" PsrId="306" InstFlg="true" Leaf="true">
        <Str Cat="Text">
          <Val><![CDATA[Successfully ran on the device]]></Val>
          <Tgt Cat="Text" Stat="Loc" Orig="New">
            <Val><![CDATA[デバイスでの実行に成功しました]]></Val>
          </Tgt>
        </Str>
        <Disp Icon="Str" />
      </Item>
      <Item ItemId=";UnableToDebug" ItemType="0" PsrId="306" InstFlg="true" Leaf="true">
        <Str Cat="Text">
          <Val><![CDATA[Unable to start debug bridge]]></Val>
          <Tgt Cat="Text" Stat="Loc" Orig="New">
            <Val><![CDATA[ブリッジのデバッグを開始できません]]></Val>
          </Tgt>
        </Str>
        <Disp Icon="Str" />
      </Item>
      <Item ItemId=";UnableToLaunchApp" ItemType="0" PsrId="306" InstFlg="true" Leaf="true">
        <Str Cat="Text">
          <Val><![CDATA[Unable to launch app]]></Val>
          <Tgt Cat="Text" Stat="Loc" Orig="New">
            <Val><![CDATA[アプリを起動できません]]></Val>
          </Tgt>
        </Str>
        <Disp Icon="Str" />
      </Item>
      <Item ItemId=";UnsupportedPlatform" ItemType="0" PsrId="306" InstFlg="true" Leaf="true">
        <Str Cat="Text">
          <Val><![CDATA[Unable to build: requested platform not supported]]></Val>
          <Tgt Cat="Text" Stat="Loc" Orig="New">
            <Val><![CDATA[ビルドできません: 要求されたプラットフォームはサポートされていません]]></Val>
          </Tgt>
        </Str>
        <Disp Icon="Str" />
      </Item>
      <Item ItemId=";UpdatingIOSPlatform" ItemType="0" PsrId="306" InstFlg="true" Leaf="true">
        <Str Cat="Text">
          <Val><![CDATA[Updating iOS platform.]]></Val>
          <Tgt Cat="Text" Stat="Loc" Orig="New">
            <Val><![CDATA[iOS プラットフォームを更新しています。]]></Val>
          </Tgt>
        </Str>
        <Disp Icon="Str" />
      </Item>
      <Item ItemId=";WrongInstalledAppsFile" ItemType="0" PsrId="306" InstFlg="true" Leaf="true">
        <Str Cat="Text">
          <Val><![CDATA[Output file not as expected]]></Val>
          <Tgt Cat="Text" Stat="Loc" Orig="New">
            <Val><![CDATA[出力ファイルが予期したものと異なります]]></Val>
          </Tgt>
        </Str>
        <Disp Icon="Str" />
      </Item>
    </Item>
  </Item>
</LCX><|MERGE_RESOLUTION|>--- conflicted
+++ resolved
@@ -16,11 +16,7 @@
       <Disp Icon="Str" Disp="true" LocTbl="false" />
       <Item ItemId=";AcquiringCordova" ItemType="0" PsrId="306" InstFlg="true" Leaf="true">
         <Str Cat="Text">
-<<<<<<< HEAD
-          <Val><![CDATA[Acquiring cordova.]]></Val>
-=======
           <Val><![CDATA[Acquiring Cordova.]]></Val>
->>>>>>> 20724c51
           <Tgt Cat="Text" Stat="Loc" Orig="New">
             <Val><![CDATA[cordova を取得しています。]]></Val>
           </Tgt>
@@ -77,11 +73,7 @@
       </Item>
       <Item ItemId=";BuildRequestMissingCordovaVersion" ItemType="0" PsrId="306" InstFlg="true" Leaf="true">
         <Str Cat="Text">
-<<<<<<< HEAD
-          <Val><![CDATA[A cordova version must be specified on the build request.]]></Val>
-=======
           <Val><![CDATA[A Cordova version must be specified on the build request.]]></Val>
->>>>>>> 20724c51
           <Tgt Cat="Text" Stat="Loc" Orig="New">
             <Val><![CDATA[ビルド要求で Cordova のバージョンを指定する必要があります。]]></Val>
           </Tgt>
@@ -108,18 +100,6 @@
           </Tgt>
         </Str>
         <Disp Icon="Str" />
-<<<<<<< HEAD
-      </Item>
-      <Item ItemId=";BuildRequestUnsupportedCordovaVersion" ItemType="0" PsrId="306" InstFlg="true" Leaf="true">
-        <Str Cat="Text">
-          <Val><![CDATA[The build request for cordova version {0} is not supported by the iOS build server. The server is installed with cordova version {1}.]]></Val>
-          <Tgt Cat="Text" Stat="Loc" Orig="New">
-            <Val><![CDATA[Cordova バージョン {0} のビルド要求は、iOS のビルド サーバーではサポートされていません。サーバーは Cordova バージョン {1} でインストールされています。]]></Val>
-          </Tgt>
-        </Str>
-        <Disp Icon="Str" />
-=======
->>>>>>> 20724c51
       </Item>
       <Item ItemId=";CopyingNativeOverrides" ItemType="0" PsrId="306" InstFlg="true" Leaf="true">
         <Str Cat="Text">
@@ -312,11 +292,7 @@
       </Item>
       <Item ItemId=";NoCordovaVersionSpecified" ItemType="0" PsrId="306" InstFlg="true" Leaf="true">
         <Str Cat="Text">
-<<<<<<< HEAD
-          <Val><![CDATA[No cordova version specified!]]></Val>
-=======
           <Val><![CDATA[No Cordova version specified!]]></Val>
->>>>>>> 20724c51
           <Tgt Cat="Text" Stat="Loc" Orig="New">
             <Val><![CDATA[Cordova のバージョンが指定されていません!]]></Val>
           </Tgt>
@@ -364,11 +340,7 @@
       </Item>
       <Item ItemId=";RequireCordovaFailed" ItemType="0" PsrId="306" InstFlg="true" Leaf="true">
         <Str Cat="Text">
-<<<<<<< HEAD
-          <Val><![CDATA[Error: Failed to acquire cordova version {0}. {1}]]></Val>
-=======
           <Val><![CDATA[Error: Failed to acquire Cordova version {0}. {1}]]></Val>
->>>>>>> 20724c51
           <Tgt Cat="Text" Stat="Loc" Orig="New">
             <Val><![CDATA[エラー: Cordova バージョン {0} の取得に失敗しました。{1}]]></Val>
           </Tgt>
