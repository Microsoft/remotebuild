--- conflicted
+++ resolved
@@ -256,15 +256,12 @@
         </Str>
         <Disp Icon="Str" />
       </Item>
-<<<<<<< HEAD
-=======
       <Item ItemId=";PackageLoaderRunPackageDoesntHaveRequestedBinary" ItemType="0" PsrId="306" InstFlg="true" Leaf="true">
         <Str Cat="Text">
           <Val><![CDATA[Error: Package {0} does not export binary {1}.]]></Val>
         </Str>
         <Disp Icon="Str" />
       </Item>
->>>>>>> 20724c51
       <Item ItemId=";PackageLoaderUpdateUnableToRecover" ItemType="0" PsrId="306" InstFlg="true" Leaf="true">
         <Str Cat="Text">
           <Val><![CDATA[Error attempting to recover from failed installation at {0}.]]></Val>
@@ -276,15 +273,9 @@
       </Item>
       <Item ItemId=";ProcessLogError" ItemType="0" PsrId="306" InstFlg="true" Leaf="true">
         <Str Cat="Text">
-<<<<<<< HEAD
-          <Val><![CDATA[Error from writing to stream at %s: %s]]></Val>
-          <Tgt Cat="Text" Stat="Loc" Orig="New">
-            <Val><![CDATA[%s의 스트림에 쓰는 동안 오류가 발생했습니다. %s]]></Val>
-=======
           <Val><![CDATA[Error from writing to stream at {0}: {1}]]></Val>
           <Tgt Cat="Text" Stat="Loc" Orig="New">
             <Val><![CDATA[{0}의 스트림에 쓰는 동안 오류가 발생했습니다. {1}]]></Val>
->>>>>>> 20724c51
           </Tgt>
           <Prev Cat="Text">
             <Val><![CDATA[Error from writing to stream at %s: %s]]></Val>
@@ -330,12 +321,6 @@
       </Item>
       <Item ItemId=";TelemetryOptInMessage" ItemType="0" PsrId="306" InstFlg="true" Leaf="true">
         <Str Cat="Text">
-<<<<<<< HEAD
-          <Val><![CDATA[<bold>Do you want to help improve the quality of Microsoft products and services by allowing us to collect your usage data?</bold><br/><br/>You can read our privacy policy that provides information on what data we collect and how we will use it at the following location: <link>https://www.visualstudio.com/en-us/dn948229</link>.]]></Val>
-          <Tgt Cat="Text" Stat="Loc" Orig="New">
-            <Val><![CDATA[<bold>사용 현황 데이터를 수집하도록 허용하여 Microsoft 제품 및 서비스의 품질을 개선하는 데 도움을 주시겠어요?</bold><br/><br/>Microsoft에서 수집하는 데이터와 해당 데이터를 사용하는 방식에 대한 정보를 제공하는 개인 정보 취급 방침을 다음 위치에서 읽을 수 있습니다. <link>https://www.visualstudio.com/ko-kr/dn948229</link>.]]></Val>
-          </Tgt>
-=======
           <Val><![CDATA[<bold>Help us improve the quality of Microsoft products and services</bold><br/><br/>If you choose to participate, Microsoft will collect usage information on your use of the software and services to identify trends and usage patterns. Microsoft will not collect personal information. You may change your participation option at any time by running "taco feedback". You can read our privacy policy that provides information on what data we collect and how we will use it at <link>https://www.visualstudio.com/en-us/dn948229</link><br/>Your response to this question is automatically collected.]]></Val>
           <Tgt Cat="Text" Stat="Loc" Orig="New">
             <Val><![CDATA[<bold>Microsoft 제품 및 서비스의 품질을 개선하는 데 도움을 주세요.</bold><br/><br/>참여하시는 경우 Microsoft는 소프트웨어 및 서비스를 사용하는 방법에 대한 정보를 수집하여 추세 및 사용 패턴을 파악합니다. Microsoft는 개인 정보를 수집하지 않습니다. 언제든 "taco feedback"을 실행하여 참여 옵션을 변경할 수 있습니다. 수집하는 정보와 해당 정보의 사용 방법에 대한 정보를 제공하는 개인 정보 취급 방침은 <link>https://www.visualstudio.com/en-us/dn948229</link>에서 확인할 수 있습니다.<br/>이 질문에 대한 귀하의 응답은 자동으로 수집됩니다.]]></Val>
@@ -343,7 +328,6 @@
           <Prev Cat="Text">
             <Val><![CDATA[<bold>Do you want to help improve the quality of Microsoft products and services by allowing us to collect your usage data?</bold><br/><br/>You can read our privacy policy that provides information on what data we collect and how we will use it at the following location: <link>https://www.visualstudio.com/en-us/dn948229</link>.]]></Val>
           </Prev>
->>>>>>> 20724c51
         </Str>
         <Disp Icon="Str" />
       </Item>
@@ -356,13 +340,6 @@
         </Str>
         <Disp Icon="Str" />
       </Item>
-<<<<<<< HEAD
-      <Item ItemId=";TelemetryOptInNote" ItemType="0" PsrId="306" InstFlg="true" Leaf="true">
-        <Str Cat="Text">
-          <Val><![CDATA[Note: We will send the result of this question even if you select No. ]]></Val>
-          <Tgt Cat="Text" Stat="Loc" Orig="New">
-            <Val><![CDATA[참고: [아니요]5D;를 선택하는 경우에도 이 질문의 결과를 보내드리겠습니다.]]></Val>
-=======
       <Item ItemId=";TelemetryOptInQuestion" ItemType="0" PsrId="306" Leaf="true">
         <Str Cat="Text">
           <Val><![CDATA[Are you willing to participate?]]></Val>
@@ -377,7 +354,6 @@
           <Val><![CDATA[The prompt string presented to the user asking to opt in for telemetry.]]></Val>
           <Tgt Cat="Text" Stat="Loc" Orig="New">
             <Val><![CDATA[원격 분석에 옵트인할지 묻는 프롬프트 문자열이 사용자에게 표시됩니다.]]></Val>
->>>>>>> 20724c51
           </Tgt>
         </Str>
         <Disp Icon="Str" />
