<?xml version="1.0" encoding="utf-8"?>
<LCX SchemaVersion="6.0" Name="resources.json" PsrId="306" FileType="1" SrcCul="en-US" TgtCul="ru-RU" Desc="Commenting file created by LCXAdmin. For more information, please visit http://localizability/longhorn/LcxAdmin.asp" xmlns="http://schemas.microsoft.com/locstudio/2006/6/lcx">
  <Props>
    <Str Name="CustomName1" Val="Custom 1" />
    <Str Name="CustomName2" Val="Custom 2" />
    <Str Name="CustomName3" Val="Custom 3" />
    <Str Name="CustomName4" Val="Custom 4" />
    <Str Name="CustomName5" Val="Custom 5" />
    <Str Name="CustomName6" Val="IQA" />
    <Str Name="HobbitID" Val="1316f51d-8d82-4ae2-8787-cea0c84ae271" />
  </Props>
  <OwnedComments>
    <Cmt Name="Dev" />
    <Cmt Name="LcxAdmin" />
    <Cmt Name="Loc" />
    <Cmt Name="Note" />
    <Cmt Name="Rccx" />
  </OwnedComments>
  <Settings Name="@vsLocTools@\current\default.lss" Type="LSS" />
  <Item ItemId=";String Table" ItemType="0" PsrId="306" Leaf="false">
    <Disp Icon="Expand" Expand="true" Disp="true" LocTbl="false" />
    <Item ItemId=";Strings" ItemType="0" PsrId="306" Leaf="false">
      <Disp Icon="Str" Disp="true" LocTbl="false" />
      <Item ItemId=";AcquiringCordova" ItemType="0" PsrId="306" InstFlg="true" Leaf="true">
        <Str Cat="Text">
<<<<<<< HEAD
          <Val><![CDATA[Acquiring cordova.]]></Val>
          <Tgt Cat="Text" Stat="Loc" Orig="New">
            <Val><![CDATA[Получение cordova.]]></Val>
=======
          <Val><![CDATA[Acquiring Cordova.]]></Val>
          <Tgt Cat="Text" Stat="Loc" Orig="New">
            <Val><![CDATA[Получение Cordova.]]></Val>
>>>>>>> 20724c51
          </Tgt>
          <Prev Cat="Text">
            <Val><![CDATA[Acquiring cordova.]]></Val>
          </Prev>
        </Str>
        <Disp Icon="Str" />
      </Item>
      <Item ItemId=";ArchivePackError" ItemType="0" PsrId="306" InstFlg="true" Leaf="true">
        <Str Cat="Text">
          <Val><![CDATA[Unexpected error packing archive: {0}]]></Val>
          <Tgt Cat="Text" Stat="Loc" Orig="New">
            <Val><![CDATA[Непредвиденная ошибка при создании архива: {0}]]></Val>
          </Tgt>
        </Str>
        <Disp Icon="Str" />
      </Item>
      <Item ItemId=";BuildFailedUnexpectedly" ItemType="0" PsrId="306" InstFlg="true" Leaf="true">
        <Str Cat="Text">
          <Val><![CDATA[Build failed unexpectedly]]></Val>
          <Tgt Cat="Text" Stat="Loc" Orig="New">
            <Val><![CDATA[Непредвиденный сбой сборки]]></Val>
          </Tgt>
        </Str>
        <Disp Icon="Str" />
      </Item>
      <Item ItemId=";BuildFailedWithError" ItemType="0" PsrId="306" InstFlg="true" Leaf="true">
        <Str Cat="Text">
          <Val><![CDATA[Build failed with error {0}]]></Val>
          <Tgt Cat="Text" Stat="Loc" Orig="New">
            <Val><![CDATA[Сбой сборки с ошибкой {0}]]></Val>
          </Tgt>
        </Str>
        <Disp Icon="Str" />
      </Item>
      <Item ItemId=";BuildInvokedTwice" ItemType="0" PsrId="306" InstFlg="true" Leaf="true">
        <Str Cat="Text">
          <Val><![CDATA[Invalid request: build.js process already in use but was asked to build again. This is likely a programming error as a build.js process is meant to be used only once.]]></Val>
          <Tgt Cat="Text" Stat="Loc" Orig="New">
            <Val><![CDATA[Недопустимый запрос. Процесс build.js уже используется, но им был получен еще запрос на сборку. Вероятно, это программная ошибка, поскольку build.js предназначен только для единоразового использования.]]></Val>
          </Tgt>
        </Str>
        <Disp Icon="Str" />
      </Item>
      <Item ItemId=";BuildNotFound" ItemType="0" PsrId="306" InstFlg="true" Leaf="true">
        <Str Cat="Text">
          <Val><![CDATA[Build {0} does not exist]]></Val>
          <Tgt Cat="Text" Stat="Loc" Orig="New">
            <Val><![CDATA[Сборка "{0}" не существует]]></Val>
          </Tgt>
        </Str>
        <Disp Icon="Str" />
      </Item>
      <Item ItemId=";BuildRequestMissingCordovaVersion" ItemType="0" PsrId="306" InstFlg="true" Leaf="true">
        <Str Cat="Text">
<<<<<<< HEAD
          <Val><![CDATA[A cordova version must be specified on the build request.]]></Val>
=======
          <Val><![CDATA[A Cordova version must be specified on the build request.]]></Val>
>>>>>>> 20724c51
          <Tgt Cat="Text" Stat="Loc" Orig="New">
            <Val><![CDATA[В запросе на сборку необходимо указать версию Cordova.]]></Val>
          </Tgt>
          <Prev Cat="Text">
            <Val><![CDATA[A cordova version must be specified on the build request.]]></Val>
          </Prev>
        </Str>
        <Disp Icon="Str" />
      </Item>
      <Item ItemId=";BuildRequestUnsupportedCommand" ItemType="0" PsrId="306" InstFlg="true" Leaf="true">
        <Str Cat="Text">
          <Val><![CDATA[The requested build command {0} is not supported by this build manager.]]></Val>
          <Tgt Cat="Text" Stat="Loc" Orig="New">
            <Val><![CDATA[Запрошенная команда сборки "{0}" не поддерживается этим диспетчером сборки.]]></Val>
          </Tgt>
        </Str>
        <Disp Icon="Str" />
      </Item>
      <Item ItemId=";BuildRequestUnsupportedConfiguration" ItemType="0" PsrId="306" InstFlg="true" Leaf="true">
        <Str Cat="Text">
          <Val><![CDATA[The requested build configuration {0} is not supported by this build manager. Only debug and release are supported.]]></Val>
          <Tgt Cat="Text" Stat="Loc" Orig="New">
            <Val><![CDATA[Запрошенная конфигурация сборки "{0}" не поддерживается этим диспетчером сборки. Поддерживаются только конфигурации "отладка" и "выпуск".]]></Val>
          </Tgt>
        </Str>
        <Disp Icon="Str" />
<<<<<<< HEAD
      </Item>
      <Item ItemId=";BuildRequestUnsupportedCordovaVersion" ItemType="0" PsrId="306" InstFlg="true" Leaf="true">
        <Str Cat="Text">
          <Val><![CDATA[The build request for cordova version {0} is not supported by the iOS build server. The server is installed with cordova version {1}.]]></Val>
          <Tgt Cat="Text" Stat="Loc" Orig="New">
            <Val><![CDATA[Запрос на сборку для версии Cordova {0} не поддерживается сервером сборки iOS. Сервер установлен с версией Cordova {1}.]]></Val>
          </Tgt>
        </Str>
        <Disp Icon="Str" />
=======
>>>>>>> 20724c51
      </Item>
      <Item ItemId=";CopyingNativeOverrides" ItemType="0" PsrId="306" InstFlg="true" Leaf="true">
        <Str Cat="Text">
          <Val><![CDATA[Copying native overrides.]]></Val>
          <Tgt Cat="Text" Stat="Loc" Orig="New">
            <Val><![CDATA[Выполняется копирование нативных переопределений.]]></Val>
          </Tgt>
        </Str>
        <Disp Icon="Str" />
      </Item>
      <Item ItemId=";CordovaCompiling" ItemType="0" PsrId="306" InstFlg="true" Leaf="true">
        <Str Cat="Text">
          <Val><![CDATA[Compiling.]]></Val>
          <Tgt Cat="Text" Stat="Loc" Orig="New">
            <Val><![CDATA[Выполняется компиляция.]]></Val>
          </Tgt>
        </Str>
        <Disp Icon="Str" />
      </Item>
      <Item ItemId=";DebugSuccess" ItemType="0" PsrId="306" InstFlg="true" Leaf="true">
        <Str Cat="Text">
          <Val><![CDATA[Successfully Debugging on the device]]></Val>
          <Tgt Cat="Text" Stat="Loc" Orig="New">
            <Val><![CDATA[Запущена отладка на устройстве]]></Val>
          </Tgt>
        </Str>
        <Disp Icon="Str" />
      </Item>
      <Item ItemId=";DeviceLaunchTimeout" ItemType="0" PsrId="306" InstFlg="true" Leaf="true">
        <Str Cat="Text">
          <Val><![CDATA[Timeout: Is the device locked?]]></Val>
          <Tgt Cat="Text" Stat="Loc" Orig="New">
            <Val><![CDATA[Время ожидания истекло: устройство заблокировано?]]></Val>
          </Tgt>
        </Str>
        <Disp Icon="Str" />
      </Item>
      <Item ItemId=";DoneBuilding" ItemType="0" PsrId="306" InstFlg="true" Leaf="true">
        <Str Cat="Text">
          <Val><![CDATA[Done building {0}]]></Val>
          <Tgt Cat="Text" Stat="Loc" Orig="New">
            <Val><![CDATA[Сборка "{0}" выполнена]]></Val>
          </Tgt>
        </Str>
        <Disp Icon="Str" />
      </Item>
      <Item ItemId=";DownloadInvalid" ItemType="0" PsrId="306" InstFlg="true" Leaf="true">
        <Str Cat="Text">
          <Val><![CDATA[One or both of expected build outputs {0} and {1} are missing on file system.]]></Val>
          <Tgt Cat="Text" Stat="Loc" Orig="New">
            <Val><![CDATA[Один или оба ожидаемых результата сборки, "{0}" и "{1}", отсутствуют в файловой системе.]]></Val>
          </Tgt>
        </Str>
        <Disp Icon="Str" />
      </Item>
      <Item ItemId=";EmulateFailedTimeout" ItemType="0" PsrId="306" InstFlg="true" Leaf="true">
        <Str Cat="Text">
          <Val><![CDATA[Error: timed out launching iOS simulator.]]></Val>
          <Tgt Cat="Text" Stat="Loc" Orig="New">
            <Val><![CDATA[Ошибка. Время ожидания запуска симулятора iOS истекло.]]></Val>
          </Tgt>
        </Str>
        <Disp Icon="Str" />
      </Item>
      <Item ItemId=";EmulateFailedWithError" ItemType="0" PsrId="306" InstFlg="true" Leaf="true">
        <Str Cat="Text">
          <Val><![CDATA[Error from attempting to emulate: {0}]]></Val>
          <Tgt Cat="Text" Stat="Loc" Orig="New">
            <Val><![CDATA[Ошибка при попытке эмуляции: {0}]]></Val>
          </Tgt>
        </Str>
        <Disp Icon="Str" />
      </Item>
      <Item ItemId=";EmulateSuccess" ItemType="0" PsrId="306" InstFlg="true" Leaf="true">
        <Str Cat="Text">
          <Val><![CDATA[Successfully sent to ios Simulator]]></Val>
          <Tgt Cat="Text" Stat="Loc" Orig="New">
            <Val><![CDATA[Отправка в симулятор iOS успешно выполнена]]></Val>
          </Tgt>
        </Str>
        <Disp Icon="Str" />
      </Item>
      <Item ItemId=";ErrorBuilding" ItemType="0" PsrId="306" InstFlg="true" Leaf="true">
        <Str Cat="Text">
          <Val><![CDATA[Failed to build app for buildNumber {0}: {1}]]></Val>
          <Tgt Cat="Text" Stat="Loc" Orig="New">
            <Val><![CDATA[Не удалось создать приложение для номера сборки {0}: {1}]]></Val>
          </Tgt>
        </Str>
        <Disp Icon="Str" />
      </Item>
      <Item ItemId=";ErrorMountingDiskImage" ItemType="0" PsrId="306" InstFlg="true" Leaf="true">
        <Str Cat="Text">
          <Val><![CDATA[Error mounting developer disk image]]></Val>
          <Tgt Cat="Text" Stat="Loc" Orig="New">
            <Val><![CDATA[Ошибка при подключении образа диска разработчика]]></Val>
          </Tgt>
        </Str>
        <Disp Icon="Str" />
      </Item>
      <Item ItemId=";ErrorXcconfigDirNotFound" ItemType="0" PsrId="306" InstFlg="true" Leaf="true">
        <Str Cat="Text">
          <Val><![CDATA[Directory for build.xcconfig does not exist.]]></Val>
          <Tgt Cat="Text" Stat="Loc" Orig="New">
            <Val><![CDATA[Каталог для файла build.xcconfig не существует.]]></Val>
          </Tgt>
        </Str>
        <Disp Icon="Str" />
      </Item>
      <Item ItemId=";FailedFindDeveloperDiskImage" ItemType="0" PsrId="306" InstFlg="true" Leaf="true">
        <Str Cat="Text">
          <Val><![CDATA[Unable to find Developer Disk Image]]></Val>
          <Tgt Cat="Text" Stat="Loc" Orig="New">
            <Val><![CDATA[Не удается найти образ диска разработчика]]></Val>
          </Tgt>
        </Str>
        <Disp Icon="Str" />
      </Item>
      <Item ItemId=";FailedGetDeviceInfo" ItemType="0" PsrId="306" InstFlg="true" Leaf="true">
        <Str Cat="Text">
          <Val><![CDATA[Unable to read device version, is it plugged in and turned on?]]></Val>
          <Tgt Cat="Text" Stat="Loc" Orig="New">
            <Val><![CDATA[Не удается считать версию устройства. Убедитесь, что устройство подсоединено и включено.]]></Val>
          </Tgt>
        </Str>
        <Disp Icon="Str" />
      </Item>
      <Item ItemId=";IOSSimNotFound" ItemType="0" PsrId="306" InstFlg="true" Leaf="true">
        <Str Cat="Text">
          <Val><![CDATA[****** ios-sim is not installed on path. `sudo npm install -g ios-sim` if you want this server to support emulator.]]></Val>
          <Tgt Cat="Text" Stat="Loc" Orig="New">
            <Val><![CDATA[****** ios-sim не установлено в пути. Выполните команду "sudo npm install -g ios-sim", если необходимо, чтобы этот сервер поддерживал эмулятор.]]></Val>
          </Tgt>
        </Str>
        <Disp Icon="Str" />
      </Item>
      <Item ItemId=";InstallFailNoDevice" ItemType="0" PsrId="306" InstFlg="true" Leaf="true">
        <Str Cat="Text">
          <Val><![CDATA[Unable to find attached device; is it plugged in and unlocked?]]></Val>
          <Tgt Cat="Text" Stat="Loc" Orig="New">
            <Val><![CDATA[Не удалось найти подключенное устройство. Оно подключено и разблокировано?]]></Val>
          </Tgt>
        </Str>
        <Disp Icon="Str" />
      </Item>
      <Item ItemId=";InstallSuccess" ItemType="0" PsrId="306" InstFlg="true" Leaf="true">
        <Str Cat="Text">
          <Val><![CDATA[Successfully installed on the device]]></Val>
          <Tgt Cat="Text" Stat="Loc" Orig="New">
            <Val><![CDATA[Установка на устройство успешно выполнена]]></Val>
          </Tgt>
        </Str>
        <Disp Icon="Str" />
      </Item>
      <Item ItemId=";InvalidCordovaAppBadConfigXml" ItemType="0" PsrId="306" InstFlg="true" Leaf="true">
        <Str Cat="Text">
          <Val><![CDATA[The upload is not a valid Cordova Application. Error in parsing config.xml {0}.]]></Val>
          <Tgt Cat="Text" Stat="Loc" Orig="New">
            <Val><![CDATA[Отправленный файл не является допустимым приложением Cordova. Ошибка при анализе config.xml {0}.]]></Val>
          </Tgt>
        </Str>
        <Disp Icon="Str" />
      </Item>
      <Item ItemId=";InvalidCordovaAppMissingConfigXml" ItemType="0" PsrId="306" InstFlg="true" Leaf="true">
        <Str Cat="Text">
          <Val><![CDATA[The upload is not a valid Cordova Application. It is missing config.xml in top level directory.]]></Val>
          <Tgt Cat="Text" Stat="Loc" Orig="New">
            <Val><![CDATA[Отправленный файл не является допустимым приложением Cordova. В каталоге верхнего уровня отсутствует файл config.xml.]]></Val>
          </Tgt>
        </Str>
        <Disp Icon="Str" />
      </Item>
      <Item ItemId=";InvalidCordovaAppMissingWww" ItemType="0" PsrId="306" InstFlg="true" Leaf="true">
        <Str Cat="Text">
          <Val><![CDATA[The upload is not a valid Cordova Application. It is missing www directory in top level directory.]]></Val>
          <Tgt Cat="Text" Stat="Loc" Orig="New">
            <Val><![CDATA[Отправленный файл не является допустимым приложением Cordova. В каталоге верхнего уровня отсутствует каталог www.]]></Val>
          </Tgt>
        </Str>
        <Disp Icon="Str" />
      </Item>
      <Item ItemId=";InvalidCordovaAppUnsupportedAppName" ItemType="0" PsrId="306" InstFlg="true" Leaf="true">
        <Str Cat="Text">
          <Val><![CDATA[Unsupported iOS app name {0} in config.xml. Check for characters that are not Printable ASCII, or that match any of the following characters: {1}]]></Val>
          <Tgt Cat="Text" Stat="Loc" Orig="New">
            <Val><![CDATA[Неподдерживаемое имя приложения iOS "{0}" в config.xml. Проверьте наличие символов, которые не являются печатными символами ASCII или совпадают со следующими: {1}]]></Val>
          </Tgt>
        </Str>
        <Disp Icon="Str" />
      </Item>
      <Item ItemId=";NoCordovaVersionSpecified" ItemType="0" PsrId="306" InstFlg="true" Leaf="true">
        <Str Cat="Text">
<<<<<<< HEAD
          <Val><![CDATA[No cordova version specified!]]></Val>
=======
          <Val><![CDATA[No Cordova version specified!]]></Val>
>>>>>>> 20724c51
          <Tgt Cat="Text" Stat="Loc" Orig="New">
            <Val><![CDATA[Версия Cordova не указана.]]></Val>
          </Tgt>
          <Prev Cat="Text">
            <Val><![CDATA[No cordova version specified!]]></Val>
          </Prev>
        </Str>
        <Disp Icon="Str" />
      </Item>
      <Item ItemId=";NoDeviceAttached" ItemType="0" PsrId="306" InstFlg="true" Leaf="true">
        <Str Cat="Text">
          <Val><![CDATA[No device found, is it plugged in and turned on?]]></Val>
          <Tgt Cat="Text" Stat="Loc" Orig="New">
            <Val><![CDATA[Устройство не найдено. Убедитесь, что устройство подсоединено и включено.]]></Val>
          </Tgt>
        </Str>
        <Disp Icon="Str" />
      </Item>
      <Item ItemId=";PackageNotInstalled" ItemType="0" PsrId="306" InstFlg="true" Leaf="true">
        <Str Cat="Text">
          <Val><![CDATA[Unable to launch app, it is not installed.]]></Val>
          <Tgt Cat="Text" Stat="Loc" Orig="New">
            <Val><![CDATA[Не удается запустить приложение, так как оно не установлено.]]></Val>
          </Tgt>
        </Str>
        <Disp Icon="Str" />
      </Item>
      <Item ItemId=";PackagingNativeApp" ItemType="0" PsrId="306" InstFlg="true" Leaf="true">
        <Str Cat="Text">
          <Val><![CDATA[Packaging app.]]></Val>
          <Tgt Cat="Text" Stat="Loc" Orig="New">
            <Val><![CDATA[Упаковка приложения.]]></Val>
          </Tgt>
        </Str>
        <Disp Icon="Str" />
      </Item>
      <Item ItemId=";ProvisioningFailed" ItemType="0" PsrId="306" InstFlg="true" Leaf="true">
        <Str Cat="Text">
          <Val><![CDATA[Installation failed: Check your provisioning profile]]></Val>
          <Tgt Cat="Text" Stat="Loc" Orig="New">
            <Val><![CDATA[Сбой установки: проверьте профиль подготовки]]></Val>
          </Tgt>
        </Str>
        <Disp Icon="Str" />
      </Item>
      <Item ItemId=";RequireCordovaFailed" ItemType="0" PsrId="306" InstFlg="true" Leaf="true">
        <Str Cat="Text">
<<<<<<< HEAD
          <Val><![CDATA[Error: Failed to acquire cordova version {0}. {1}]]></Val>
          <Tgt Cat="Text" Stat="Loc" Orig="New">
            <Val><![CDATA[Ошибка. Не удается получить версию Cordova {0}. {1}]]></Val>
=======
          <Val><![CDATA[Error: Failed to acquire Cordova version {0}. {1}]]></Val>
          <Tgt Cat="Text" Stat="Loc" Orig="New">
            <Val><![CDATA[Ошибка: не удалось получить версию Cordova {0}. {1}]]></Val>
>>>>>>> 20724c51
          </Tgt>
          <Prev Cat="Text">
            <Val><![CDATA[Error: Failed to acquire cordova version {0}. {1}]]></Val>
          </Prev>
        </Str>
        <Disp Icon="Str" />
      </Item>
      <Item ItemId=";RunSuccess" ItemType="0" PsrId="306" InstFlg="true" Leaf="true">
        <Str Cat="Text">
          <Val><![CDATA[Successfully ran on the device]]></Val>
          <Tgt Cat="Text" Stat="Loc" Orig="New">
            <Val><![CDATA[Запуск на устройстве успешно выполнен]]></Val>
          </Tgt>
        </Str>
        <Disp Icon="Str" />
      </Item>
      <Item ItemId=";UnableToDebug" ItemType="0" PsrId="306" InstFlg="true" Leaf="true">
        <Str Cat="Text">
          <Val><![CDATA[Unable to start debug bridge]]></Val>
          <Tgt Cat="Text" Stat="Loc" Orig="New">
            <Val><![CDATA[Не удается запустить мост отладки]]></Val>
          </Tgt>
        </Str>
        <Disp Icon="Str" />
      </Item>
      <Item ItemId=";UnableToLaunchApp" ItemType="0" PsrId="306" InstFlg="true" Leaf="true">
        <Str Cat="Text">
          <Val><![CDATA[Unable to launch app]]></Val>
          <Tgt Cat="Text" Stat="Loc" Orig="New">
            <Val><![CDATA[Не удается запустить приложение]]></Val>
          </Tgt>
        </Str>
        <Disp Icon="Str" />
      </Item>
      <Item ItemId=";UnsupportedPlatform" ItemType="0" PsrId="306" InstFlg="true" Leaf="true">
        <Str Cat="Text">
          <Val><![CDATA[Unable to build: requested platform not supported]]></Val>
          <Tgt Cat="Text" Stat="Loc" Orig="New">
            <Val><![CDATA[Не удается выполнить сборку: запрошенная платформа не поддерживается]]></Val>
          </Tgt>
        </Str>
        <Disp Icon="Str" />
      </Item>
      <Item ItemId=";UpdatingIOSPlatform" ItemType="0" PsrId="306" InstFlg="true" Leaf="true">
        <Str Cat="Text">
          <Val><![CDATA[Updating iOS platform.]]></Val>
          <Tgt Cat="Text" Stat="Loc" Orig="New">
            <Val><![CDATA[Выполняется обновление платформы iOS.]]></Val>
          </Tgt>
        </Str>
        <Disp Icon="Str" />
      </Item>
      <Item ItemId=";WrongInstalledAppsFile" ItemType="0" PsrId="306" InstFlg="true" Leaf="true">
        <Str Cat="Text">
          <Val><![CDATA[Output file not as expected]]></Val>
          <Tgt Cat="Text" Stat="Loc" Orig="New">
            <Val><![CDATA[Непредвиденный выходной файл]]></Val>
          </Tgt>
        </Str>
        <Disp Icon="Str" />
      </Item>
    </Item>
  </Item>
</LCX><|MERGE_RESOLUTION|>--- conflicted
+++ resolved
@@ -23,15 +23,9 @@
       <Disp Icon="Str" Disp="true" LocTbl="false" />
       <Item ItemId=";AcquiringCordova" ItemType="0" PsrId="306" InstFlg="true" Leaf="true">
         <Str Cat="Text">
-<<<<<<< HEAD
-          <Val><![CDATA[Acquiring cordova.]]></Val>
-          <Tgt Cat="Text" Stat="Loc" Orig="New">
-            <Val><![CDATA[Получение cordova.]]></Val>
-=======
           <Val><![CDATA[Acquiring Cordova.]]></Val>
           <Tgt Cat="Text" Stat="Loc" Orig="New">
             <Val><![CDATA[Получение Cordova.]]></Val>
->>>>>>> 20724c51
           </Tgt>
           <Prev Cat="Text">
             <Val><![CDATA[Acquiring cordova.]]></Val>
@@ -86,11 +80,7 @@
       </Item>
       <Item ItemId=";BuildRequestMissingCordovaVersion" ItemType="0" PsrId="306" InstFlg="true" Leaf="true">
         <Str Cat="Text">
-<<<<<<< HEAD
-          <Val><![CDATA[A cordova version must be specified on the build request.]]></Val>
-=======
           <Val><![CDATA[A Cordova version must be specified on the build request.]]></Val>
->>>>>>> 20724c51
           <Tgt Cat="Text" Stat="Loc" Orig="New">
             <Val><![CDATA[В запросе на сборку необходимо указать версию Cordova.]]></Val>
           </Tgt>
@@ -117,18 +107,6 @@
           </Tgt>
         </Str>
         <Disp Icon="Str" />
-<<<<<<< HEAD
-      </Item>
-      <Item ItemId=";BuildRequestUnsupportedCordovaVersion" ItemType="0" PsrId="306" InstFlg="true" Leaf="true">
-        <Str Cat="Text">
-          <Val><![CDATA[The build request for cordova version {0} is not supported by the iOS build server. The server is installed with cordova version {1}.]]></Val>
-          <Tgt Cat="Text" Stat="Loc" Orig="New">
-            <Val><![CDATA[Запрос на сборку для версии Cordova {0} не поддерживается сервером сборки iOS. Сервер установлен с версией Cordova {1}.]]></Val>
-          </Tgt>
-        </Str>
-        <Disp Icon="Str" />
-=======
->>>>>>> 20724c51
       </Item>
       <Item ItemId=";CopyingNativeOverrides" ItemType="0" PsrId="306" InstFlg="true" Leaf="true">
         <Str Cat="Text">
@@ -321,11 +299,7 @@
       </Item>
       <Item ItemId=";NoCordovaVersionSpecified" ItemType="0" PsrId="306" InstFlg="true" Leaf="true">
         <Str Cat="Text">
-<<<<<<< HEAD
-          <Val><![CDATA[No cordova version specified!]]></Val>
-=======
           <Val><![CDATA[No Cordova version specified!]]></Val>
->>>>>>> 20724c51
           <Tgt Cat="Text" Stat="Loc" Orig="New">
             <Val><![CDATA[Версия Cordova не указана.]]></Val>
           </Tgt>
@@ -373,15 +347,9 @@
       </Item>
       <Item ItemId=";RequireCordovaFailed" ItemType="0" PsrId="306" InstFlg="true" Leaf="true">
         <Str Cat="Text">
-<<<<<<< HEAD
-          <Val><![CDATA[Error: Failed to acquire cordova version {0}. {1}]]></Val>
-          <Tgt Cat="Text" Stat="Loc" Orig="New">
-            <Val><![CDATA[Ошибка. Не удается получить версию Cordova {0}. {1}]]></Val>
-=======
           <Val><![CDATA[Error: Failed to acquire Cordova version {0}. {1}]]></Val>
           <Tgt Cat="Text" Stat="Loc" Orig="New">
             <Val><![CDATA[Ошибка: не удалось получить версию Cordova {0}. {1}]]></Val>
->>>>>>> 20724c51
           </Tgt>
           <Prev Cat="Text">
             <Val><![CDATA[Error: Failed to acquire cordova version {0}. {1}]]></Val>
