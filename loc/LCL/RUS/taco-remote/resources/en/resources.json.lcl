--- conflicted
+++ resolved
@@ -122,15 +122,9 @@
       </Item>
       <Item ItemId=";BuildRetentionDelete" ItemType="0" PsrId="306" InstFlg="true" Leaf="true">
         <Str Cat="Text">
-<<<<<<< HEAD
-          <Val><![CDATA[Deleting build %d from %s]]></Val>
-          <Tgt Cat="Text" Stat="Loc" Orig="New">
-            <Val><![CDATA[Удаление сборки "%d" из "%s"]]></Val>
-=======
           <Val><![CDATA[Deleting build {0} from {1}]]></Val>
           <Tgt Cat="Text" Stat="Loc" Orig="New">
             <Val><![CDATA[Идет удаление сборки {0} из {1}]]></Val>
->>>>>>> 20724c51
           </Tgt>
           <Prev Cat="Text">
             <Val><![CDATA[Deleting build %d from %s]]></Val>
@@ -140,15 +134,9 @@
       </Item>
       <Item ItemId=";BuildRetentionPreDelete" ItemType="0" PsrId="306" InstFlg="true" Leaf="true">
         <Str Cat="Text">
-<<<<<<< HEAD
-          <Val><![CDATA[Deleting eligible builds. Will delete %d builds.]]></Val>
-          <Tgt Cat="Text" Stat="Loc" Orig="New">
-            <Val><![CDATA[Удаление соответствующих сборок. Будет удалено сборок: %d.]]></Val>
-=======
           <Val><![CDATA[Deleting eligible builds. Will delete {0} builds.]]></Val>
           <Tgt Cat="Text" Stat="Loc" Orig="New">
             <Val><![CDATA[Идет удаление сборок, соответствующих параметрам. Будет удалено сборок: {0}.]]></Val>
->>>>>>> 20724c51
           </Tgt>
           <Prev Cat="Text">
             <Val><![CDATA[Deleting eligible builds. Will delete %d builds.]]></Val>
@@ -167,15 +155,9 @@
       </Item>
       <Item ItemId=";CordovaAcquisitionFailed" ItemType="0" PsrId="306" InstFlg="true" Leaf="true">
         <Str Cat="Text">
-<<<<<<< HEAD
-          <Val><![CDATA[Failed to load cordova {0}: {1}]]></Val>
-          <Tgt Cat="Text" Stat="Loc" Orig="New">
-            <Val><![CDATA[Не удается загрузить Cordova {0}: {1}]]></Val>
-=======
           <Val><![CDATA[Failed to load Cordova {0}: {1}]]></Val>
           <Tgt Cat="Text" Stat="Loc" Orig="New">
             <Val><![CDATA[Не удалось загрузить Cordova {0}: {1}]]></Val>
->>>>>>> 20724c51
           </Tgt>
           <Prev Cat="Text">
             <Val><![CDATA[Failed to load cordova {0}: {1}]]></Val>
