<?xml version="1.0" encoding="utf-8"?>
<LCX SchemaVersion="6.0" Name="resources.json" PsrId="306" FileType="1" SrcCul="en-US" TgtCul="zh-TW" Desc="Commenting file created by LCXAdmin. For more information, please visit http://localizability/longhorn/LcxAdmin.asp" xmlns="http://schemas.microsoft.com/locstudio/2006/6/lcx">
  <Props>
    <Str Name="HobbitID" Val="670b1b3f-ce13-4273-b0ef-fc210964d0fe" />
  </Props>
  <OwnedComments>
    <Cmt Name="Dev" />
    <Cmt Name="LcxAdmin" />
    <Cmt Name="Rccx" />
  </OwnedComments>
  <Settings Name="@vsLocTools@\current\default.lss" Type="LSS" />
  <Item ItemId=";String Table" ItemType="0" PsrId="306" Leaf="false">
    <Disp Icon="Expand" Expand="true" Disp="true" LocTbl="false" />
    <Item ItemId=";Strings" ItemType="0" PsrId="306" Leaf="false">
      <Disp Icon="Str" Disp="true" LocTbl="false" />
      <Item ItemId=";CAFilesNotFound" ItemType="0" PsrId="306" InstFlg="true" Leaf="true">
        <Str Cat="Text">
          <Val><![CDATA[One or both of required CA files {0} and {1} not found.]]></Val>
          <Tgt Cat="Text" Stat="Loc" Appr="PreApproved" Orig="New">
            <Val><![CDATA[找不到必要的 CA 檔 {0} 和 (或) {1}]]></Val>
          </Tgt>
        </Str>
        <Disp Icon="Str" />
      </Item>
      <Item ItemId=";CertExpirationInvalid" ItemType="0" PsrId="306" InstFlg="true" Leaf="true">
        <Str Cat="Text">
          <Val><![CDATA[certExpirationDays {0} would result in expired certs. Default cert expiration {1} days will be used instead.]]></Val>
          <Tgt Cat="Text" Stat="Loc" Orig="New">
            <Val><![CDATA[certExpirationDays {0} 會造成憑證過期。將改為使用預設憑證過期天數 {1} 天。@@@]]></Val>
          </Tgt>
          <Prev Cat="Text">
            <Val><![CDATA[certExpirationdays {0} would result in expired certs. Default cert expiration {1} days will be used instead.]]></Val>
          </Prev>
        </Str>
        <Disp Icon="Str" />
      </Item>
      <Item ItemId=";CertificatesNotConfigured" ItemType="0" PsrId="306" InstFlg="true" Leaf="true">
        <Str Cat="Text">
          <Val><![CDATA[Error: Certificates not yet initialized!]]></Val>
          <Tgt Cat="Text" Stat="Loc" Appr="PreApproved" Orig="New">
            <Val><![CDATA[錯誤: 憑證尚未初始化!]]></Val>
          </Tgt>
        </Str>
        <Disp Icon="Str" />
      </Item>
      <Item ItemId=";CheckSettingsForInfo" ItemType="0" PsrId="306" InstFlg="true" Leaf="true">
        <Str Cat="Text">
          <Val><![CDATA[Please view/edit server configuration at {0}. You many need to run 'remotebuild saveconfig' to generate it. You will have to restart the server if you update the server configurations.]]></Val>
          <Tgt Cat="Text" Stat="Loc" Orig="New">
            <Val><![CDATA[請檢視/編輯位於 {0} 的伺服器組態。您可能需要執行 'remotebuild saveconfig' 以產生該組態。如果更新伺服器組態，則必須重新啟動該伺服器。]]></Val>
          </Tgt>
        </Str>
        <Disp Icon="Str" />
      </Item>
      <Item ItemId=";ClientCertNotFoundForPIN" ItemType="0" PsrId="306" InstFlg="true" Leaf="true">
        <Str Cat="Text">
          <Val><![CDATA[Client certificate not found for PIN]]></Val>
          <Tgt Cat="Text" Stat="Loc" Appr="PreApproved" Orig="Auto" Confidence="100">
            <Val><![CDATA[找不到 PIN 的用戶端憑證]]></Val>
          </Tgt>
        </Str>
        <Disp Icon="Str" />
      </Item>
      <Item ItemId=";CommandCertificatesDescription" ItemType="0" PsrId="306" InstFlg="true" Leaf="true">
        <Str Cat="Text">
          <Val><![CDATA[Updates client/server SSL certificates for a secure connection]]></Val>
          <Tgt Cat="Text" Stat="Loc" Orig="New">
            <Val><![CDATA[更新用於安全連接的用戶端/伺服器 SSL 憑證]]></Val>
          </Tgt>
        </Str>
        <Disp Icon="Str" />
      </Item>
      <Item ItemId=";CommandGenerateDescription" ItemType="0" PsrId="306" InstFlg="true" Leaf="true">
        <Str Cat="Text">
          <Val><![CDATA[Generates a new client SSL certificate for configuring a new secure connection]]></Val>
          <Tgt Cat="Text" Stat="Loc" Orig="New">
            <Val><![CDATA[產生新的用戶端 SSL 憑證，以設定新的安全連接]]></Val>
          </Tgt>
        </Str>
        <Disp Icon="Str" />
      </Item>
      <Item ItemId=";CommandHelpDescription" ItemType="0" PsrId="306" InstFlg="true" Leaf="true">
        <Str Cat="Text">
          <Val><![CDATA[Gets help for a command or a module]]></Val>
          <Tgt Cat="Text" Stat="Loc" Orig="New">
            <Val><![CDATA[取得命令或模組的說明]]></Val>
          </Tgt>
        </Str>
        <Disp Icon="Str" />
      </Item>
      <Item ItemId=";CommandResetDescription" ItemType="0" PsrId="306" InstFlg="true" Leaf="true">
        <Str Cat="Text">
          <Val><![CDATA[Resets server SSL certificates]]></Val>
          <Tgt Cat="Text" Stat="Loc" Orig="New">
            <Val><![CDATA[重設伺服器 SSL 憑證]]></Val>
          </Tgt>
        </Str>
        <Disp Icon="Str" />
      </Item>
      <Item ItemId=";CommandSaveConfigDescription" ItemType="0" PsrId="306" InstFlg="true" Leaf="true">
        <Str Cat="Text">
          <Val><![CDATA[Saves the specified configuration to a file.]]></Val>
          <Tgt Cat="Text" Stat="Loc" Orig="New">
            <Val><![CDATA[將指定的組態儲存至檔案。]]></Val>
          </Tgt>
        </Str>
        <Disp Icon="Str" />
      </Item>
      <Item ItemId=";CommandStartDescription" ItemType="0" PsrId="306" InstFlg="true" Leaf="true">
        <Str Cat="Text">
          <Val><![CDATA[Starts the server]]></Val>
          <Tgt Cat="Text" Stat="Loc" Orig="New">
            <Val><![CDATA[啟動伺服器]]></Val>
          </Tgt>
        </Str>
        <Disp Icon="Str" />
      </Item>
      <Item ItemId=";CommandTestDescription" ItemType="0" PsrId="306" InstFlg="true" Leaf="true">
        <Str Cat="Text">
<<<<<<< HEAD
          <Val><![CDATA[Run tests against another instance of remotebuild]]></Val>
          <Tgt Cat="Text" Stat="Loc" Orig="New">
            <Val><![CDATA[對 remotebuild 的另一個執行個體執行測試]]></Val>
          </Tgt>
=======
          <Val><![CDATA[Run tests against remotebuild]]></Val>
          <Tgt Cat="Text" Stat="Loc" Orig="New">
            <Val><![CDATA[對 remotebuild 執行測試]]></Val>
          </Tgt>
          <Prev Cat="Text">
            <Val><![CDATA[Run tests against another instance of remotebuild]]></Val>
          </Prev>
>>>>>>> 20724c51
        </Str>
        <Disp Icon="Str" />
      </Item>
      <Item ItemId=";CommandTestDevice" ItemType="0" PsrId="306" InstFlg="true" Leaf="true">
        <Str Cat="Text">
          <Val><![CDATA[Test that the machine is configured for device builds]]></Val>
          <Tgt Cat="Text" Stat="Loc" Orig="New">
            <Val><![CDATA[測試已為裝置組建設定的電腦]]></Val>
          </Tgt>
        </Str>
        <Disp Icon="Str" />
      </Item>
      <Item ItemId=";CommandVersionDescription" ItemType="0" PsrId="306" InstFlg="true" Leaf="true">
        <Str Cat="Text">
          <Val><![CDATA[Displays the current remotebuild version]]></Val>
          <Tgt Cat="Text" Stat="Loc" Orig="New">
            <Val><![CDATA[顯示目前的 remotebuild 版本]]></Val>
          </Tgt>
        </Str>
        <Disp Icon="Str" />
      </Item>
      <Item ItemId=";GenerateClientCertExample1" ItemType="0" PsrId="306" InstFlg="true" Leaf="true">
        <Str Cat="Text">
          <Val><![CDATA[Generate a new certificate for use in the client that will expire in 1 year]]></Val>
          <Tgt Cat="Text" Stat="Loc" Orig="New">
            <Val><![CDATA[產生用於用戶端的新憑證，該憑證將在 1 年後到期]]></Val>
          </Tgt>
        </Str>
        <Disp Icon="Str" />
      </Item>
      <Item ItemId=";IndexPageContent" ItemType="0" PsrId="306" InstFlg="true" Leaf="true">
        <Str Cat="Text">
          <Val><![CDATA[Remote build Express server open for business on port {0}]]></Val>
          <Tgt Cat="Text" Stat="Loc" Appr="PreApproved" Orig="New">
            <Val><![CDATA[遠端組建 Express 伺服器在連接埠 {0} 上開放商用]]></Val>
          </Tgt>
        </Str>
        <Disp Icon="Str" />
      </Item>
      <Item ItemId=";InsecureServerStarted" ItemType="0" PsrId="306" InstFlg="true" Leaf="true">
        <Str Cat="Text">
<<<<<<< HEAD
          <Val><![CDATA[Remote build server listening on [http]5D; port %d]]></Val>
          <Tgt Cat="Text" Stat="Loc" Appr="PreApproved" Orig="New">
            <Val><![CDATA[遠端組建伺服器接聽 [http]5D; 連接埠 %d]]></Val>
=======
          <Val><![CDATA[Remote build server listening on [http]5D; port {0}]]></Val>
          <Tgt Cat="Text" Stat="Loc" Orig="New">
            <Val><![CDATA[遠端組建伺服器正以 [http]5D; 連接埠 {0} 接聽]]></Val>
>>>>>>> 20724c51
          </Tgt>
          <Prev Cat="Text">
            <Val><![CDATA[Remote build server listening on [http]5D; port %d]]></Val>
          </Prev>
        </Str>
        <Disp Icon="Str" />
      </Item>
      <Item ItemId=";InvalidPIN" ItemType="0" PsrId="306" InstFlg="true" Leaf="true">
        <Str Cat="Text">
          <Val><![CDATA[Invalid PIN in request]]></Val>
          <Tgt Cat="Text" Stat="Loc" Appr="PreApproved" Orig="Auto" Confidence="100">
            <Val><![CDATA[要求中的 PIN 無效]]></Val>
          </Tgt>
        </Str>
        <Disp Icon="Str" />
      </Item>
      <Item ItemId=";InvalidPortSpecified" ItemType="0" PsrId="306" InstFlg="true" Leaf="true">
        <Str Cat="Text">
          <Val><![CDATA[Invalid port '{0}' specified. Port must be an integer between 0 and 65536]]></Val>
          <Tgt Cat="Text" Stat="Loc" Orig="New">
            <Val><![CDATA[指定的連接埠 '{0}' 無效。連接埠必須是介於 0 到 65536 之間的整數]]></Val>
          </Tgt>
        </Str>
        <Disp Icon="Str" />
      </Item>
      <Item ItemId=";NoResourcesForLanguage" ItemType="0" PsrId="306" InstFlg="true" Leaf="true">
        <Str Cat="Text">
          <Val><![CDATA[No resources defined for language {0}]]></Val>
          <Tgt Cat="Text" Stat="Loc" Appr="PreApproved" Orig="Auto" Confidence="100">
            <Val><![CDATA[沒有為語言 {0} 定義任何資源]]></Val>
          </Tgt>
        </Str>
        <Disp Icon="Str" />
      </Item>
      <Item ItemId=";NoServerModulesSelected" ItemType="0" PsrId="306" InstFlg="true" Leaf="true">
        <Str Cat="Text">
          <Val><![CDATA[Warning: No server modules selected. Defaulting to configuration "modules": {"taco-remote": { "mountPath": "cordova"} }]]></Val>
          <Tgt Cat="Text" Stat="Loc" Appr="PreApproved" Orig="New">
            <Val><![CDATA[警告: 尚未選取任何伺服器模組。預設為組態 "modules": {"taco-remote": { "mountPath": "cordova"} }]]></Val>
          </Tgt>
        </Str>
        <Disp Icon="Str" />
      </Item>
      <Item ItemId=";OSXCertSetupInformation[0]" ItemType="0" PsrId="306" Leaf="true">
        <Str Cat="Text">
          <Val><![CDATA[Use the following information in Visual Studio under Tools, Options, Tools for Apache Cordova, Remote Agent Configuration to use this agent:]]></Val>
          <Tgt Cat="Text" Stat="Loc" Appr="PreApproved" Orig="New">
            <Val><![CDATA[使用 Visual Studio 中的 [工具]5D;、[選項]5D;、[Apache Cordova 工具]5D;、[遠端代理程式組態]5D; 下的下列資訊，以使用這個代理程式:]]></Val>
          </Tgt>
        </Str>
        <Disp Icon="Str" />
      </Item>
      <Item ItemId=";OSXCertSetupInformation[10]" ItemType="0" PsrId="306" InstFlg="true" Leaf="true">
        <Str Cat="Text">
          <Val><![CDATA[Port: {1}]]></Val>
          <Tgt Cat="Text" Stat="Loc" Appr="PreApproved" Orig="New">
            <Val><![CDATA[連接埠: {1}]]></Val>
          </Tgt>
        </Str>
        <Disp Icon="Str" />
      </Item>
      <Item ItemId=";OSXCertSetupInformation[11]" ItemType="0" PsrId="306" InstFlg="true" Leaf="true">
        <Str Cat="Text">
          <Val><![CDATA[PIN: {2}]]></Val>
          <Tgt Cat="Text" Stat="Loc" Appr="PreApproved" Orig="New">
            <Val><![CDATA[PIN: {2}]]></Val>
          </Tgt>
        </Str>
        <Disp Icon="Str" />
      </Item>
      <Item ItemId=";OSXCertSetupInformation[2]" ItemType="0" PsrId="306" Leaf="true">
        <Str Cat="Text">
          <Val><![CDATA[Enable remote iOS processing: True]]></Val>
          <Tgt Cat="Text" Stat="Loc" Appr="PreApproved" Orig="New">
            <Val><![CDATA[啟用遠端 iOS 處理: True]]></Val>
          </Tgt>
        </Str>
        <Disp Icon="Str" />
      </Item>
      <Item ItemId=";OSXCertSetupInformation[3]" ItemType="0" PsrId="306" InstFlg="true" Leaf="true">
        <Str Cat="Text">
          <Val><![CDATA[Host: {0}]]></Val>
          <Tgt Cat="Text" Stat="Loc" Appr="PreApproved" Orig="New">
            <Val><![CDATA[主機: {0}]]></Val>
          </Tgt>
        </Str>
        <Disp Icon="Str" />
      </Item>
      <Item ItemId=";OSXCertSetupInformation[4]" ItemType="0" PsrId="306" InstFlg="true" Leaf="true">
        <Str Cat="Text">
          <Val><![CDATA[Port: {1}]]></Val>
          <Tgt Cat="Text" Stat="Loc" Appr="PreApproved" Orig="New">
            <Val><![CDATA[連接埠: {1}]]></Val>
          </Tgt>
        </Str>
        <Disp Icon="Str" />
      </Item>
      <Item ItemId=";OSXCertSetupInformation[5]" ItemType="0" PsrId="306" Leaf="true">
        <Str Cat="Text">
          <Val><![CDATA[Secure mode: True]]></Val>
          <Tgt Cat="Text" Stat="Loc" Appr="PreApproved" Orig="New">
            <Val><![CDATA[安全模式: True]]></Val>
          </Tgt>
        </Str>
        <Disp Icon="Str" />
      </Item>
      <Item ItemId=";OSXCertSetupInformation[6]" ItemType="0" PsrId="306" InstFlg="true" Leaf="true">
        <Str Cat="Text">
          <Val><![CDATA[Security PIN: {2}]]></Val>
          <Tgt Cat="Text" Stat="Loc" Appr="PreApproved" Orig="New">
            <Val><![CDATA[安全性 PIN: {2}]]></Val>
          </Tgt>
        </Str>
        <Disp Icon="Str" />
      </Item>
      <Item ItemId=";OSXCertSetupInformation[8]" ItemType="0" PsrId="306" InstFlg="true" Leaf="true">
        <Str Cat="Text">
<<<<<<< HEAD
          <Val><![CDATA[Alternately to use the taco-cli run 'taco remote add <platform>' to configure the taco CLI to use this build server for the chosen platform, specifying]]></Val>
          <Tgt Cat="Text" Stat="Loc" Orig="New">
            <Val><![CDATA[也可以使用 taco-cli 執行 'taco remote add <平台>'，將 taco CLI 設成為所選平台使用此組建伺服器，指定]]></Val>
          </Tgt>
          <Prev Cat="Text">
            <Val><![CDATA[Alternately, use 'taco setup remote <platform>' to configure the taco CLI to use this build server for the chosen platform, specifying]]></Val>
=======
          <Val><![CDATA[Alternately to use the taco-cli run 'taco remote add <PLATFORM>' to configure the taco CLI to use this build server for the chosen platform, specifying]]></Val>
          <Tgt Cat="Text" Stat="Loc" Orig="New">
            <Val><![CDATA[也可以使用 taco-cli 執行 'taco remote add <PLATFORM>'，以將 taco CLI 設定為會對所選平台使用此組建伺服器，指定]]></Val>
          </Tgt>
          <Prev Cat="Text">
            <Val><![CDATA[Alternately to use the taco-cli run 'taco remote add <platform>' to configure the taco CLI to use this build server for the chosen platform, specifying]]></Val>
>>>>>>> 20724c51
          </Prev>
        </Str>
        <Disp Icon="Str" />
      </Item>
      <Item ItemId=";OSXCertSetupInformation[9]" ItemType="0" PsrId="306" InstFlg="true" Leaf="true">
        <Str Cat="Text">
          <Val><![CDATA[Host: {0}]]></Val>
          <Tgt Cat="Text" Stat="Loc" Appr="PreApproved" Orig="New">
            <Val><![CDATA[主機: {0}]]></Val>
          </Tgt>
        </Str>
        <Disp Icon="Str" />
      </Item>
      <Item ItemId=";OSXCertSetupNoPinTimeout" ItemType="0" PsrId="306" InstFlg="true" Leaf="true">
        <Str Cat="Text">
          <Val><![CDATA[The security PIN is for one-time use. To generate additional PINs, use the following command:]]></Val>
          <Tgt Cat="Text" Stat="Loc" Appr="PreApproved" Orig="New">
            <Val><![CDATA[這個安全性 PIN 只能使用一次。若要產生其他 PIN，請使用下列命令:]]></Val>
          </Tgt>
        </Str>
        <Disp Icon="Str" />
      </Item>
      <Item ItemId=";OSXCertSetupPinTimeout" ItemType="0" PsrId="306" InstFlg="true" Leaf="true">
        <Str Cat="Text">
          <Val><![CDATA[The security PIN is for one-time use and expires in {0} minutes. To generate additional PINs, use the following command:]]></Val>
          <Tgt Cat="Text" Stat="Loc" Appr="PreApproved" Orig="New">
            <Val><![CDATA[這個安全性 PIN 只能使用一次，並將於 {0} 分鐘後到期。若要產生其他 PIN，請使用下列命令:]]></Val>
          </Tgt>
        </Str>
        <Disp Icon="Str" />
<<<<<<< HEAD
=======
      </Item>
      <Item ItemId=";OSXNoteAfterResetServerCert" ItemType="0" PsrId="306" InstFlg="true" Leaf="true">
        <Str Cat="Text">
          <Val><![CDATA[Note: You need to restart any running remotebuild servers before the new certificates will be used.]]></Val>
          <Tgt Cat="Text" Stat="Loc" Orig="New">
            <Val><![CDATA[注意: 您必須重新啟動任何執行中的 remotebuild 伺服器，才可使用新的憑證。]]></Val>
          </Tgt>
        </Str>
        <Disp Icon="Str" />
>>>>>>> 20724c51
      </Item>
      <Item ItemId=";OSXResetServerCertPleaseYesNo" ItemType="0" PsrId="306" InstFlg="true" Leaf="true">
        <Str Cat="Text">
          <Val><![CDATA[Please answer [Y]5D;es or [N]5D;o.]]></Val>
          <Tgt Cat="Text" Stat="Loc" Appr="PreApproved" Orig="New">
            <Val><![CDATA[請回答 [是]5D; 或 [否]5D;。]]></Val>
          </Tgt>
        </Str>
        <Disp Icon="Str" />
      </Item>
      <Item ItemId=";OSXResetServerCertQuery" ItemType="0" PsrId="306" InstFlg="true" Leaf="true">
        <Str Cat="Text">
          <Val><![CDATA[Warning: This command deletes all current client certificates. You will need to generate and configure a new security PIN. Do you want to continue? [Y]5D;es or [N]5D;o]]></Val>
          <Tgt Cat="Text" Stat="Loc" Appr="PreApproved" Orig="New">
            <Val><![CDATA[警告: 這個命令會刪除所有目前的用戶端憑證。您將需要產生新的安全性 PIN 並加以設定。您要繼續嗎? [是]5D; 或 [否]5D;]]></Val>
          </Tgt>
        </Str>
        <Disp Icon="Str" />
      </Item>
      <Item ItemId=";OSXResetServerCertResponseNo[0]" ItemType="0" PsrId="306" Leaf="true">
        <Str Cat="Text">
          <Val><![CDATA[n]]></Val>
          <Tgt Cat="Text" Stat="Loc" Appr="PreApproved" Orig="New">
            <Val><![CDATA[否]]></Val>
          </Tgt>
        </Str>
        <Disp Icon="Str" />
      </Item>
      <Item ItemId=";OSXResetServerCertResponseNo[1]" ItemType="0" PsrId="306" Leaf="true">
        <Str Cat="Text">
          <Val><![CDATA[no]]></Val>
          <Tgt Cat="Text" Stat="Loc" Appr="PreApproved" Orig="Auto" Confidence="100">
            <Val><![CDATA[否]]></Val>
          </Tgt>
        </Str>
        <Disp Icon="Str" />
      </Item>
      <Item ItemId=";OSXResetServerCertResponseYes[0]" ItemType="0" PsrId="306" Leaf="true">
        <Str Cat="Text">
          <Val><![CDATA[y]]></Val>
          <Tgt Cat="Text" Stat="Loc" Appr="PreApproved" Orig="Auto" Confidence="100">
            <Val><![CDATA[是]]></Val>
          </Tgt>
        </Str>
        <Disp Icon="Str" />
      </Item>
      <Item ItemId=";OSXResetServerCertResponseYes[1]" ItemType="0" PsrId="306" Leaf="true">
        <Str Cat="Text">
          <Val><![CDATA[yes]]></Val>
          <Tgt Cat="Text" Stat="Loc" Appr="PreApproved" Orig="Auto" Confidence="100">
            <Val><![CDATA[是]]></Val>
          </Tgt>
        </Str>
        <Disp Icon="Str" />
      </Item>
      <Item ItemId=";RemoteBuildConfCertExpirationDays" ItemType="0" PsrId="306" InstFlg="true" Leaf="true">
        <Str Cat="Text">
          <Val><![CDATA[Number of days after which the generated SSL certificates will expire (defaults to 5 years if not specified)]]></Val>
          <Tgt Cat="Text" Stat="Loc" Appr="PreApproved" Orig="New">
            <Val><![CDATA[所產生之 SSL 憑證的到期天數 (如果未指定，預設為 5 年)]]></Val>
          </Tgt>
        </Str>
        <Disp Icon="Str" />
      </Item>
      <Item ItemId=";RemoteBuildConfConfig" ItemType="0" PsrId="306" InstFlg="true" Leaf="true">
        <Str Cat="Text">
          <Val><![CDATA[Path to server configuration json file with any of these settings (defaults to $TACO_HOME/RemoteBuild.config if not specified)]]></Val>
          <Tgt Cat="Text" Stat="Loc" Appr="PreApproved" Orig="New">
            <Val><![CDATA[含有任何這些設定之伺服器組態 json 檔的路徑 (如果未指定，預設為 $TACO_HOME/RemoteBuild.config)]]></Val>
          </Tgt>
        </Str>
        <Disp Icon="Str" />
      </Item>
      <Item ItemId=";RemoteBuildConfConfigFile" ItemType="0" PsrId="306" InstFlg="true" Leaf="true">
        <Str Cat="Text">
          <Val><![CDATA[Path to config file which specifies default values for remotebuild]]></Val>
          <Tgt Cat="Text" Stat="Loc" Orig="New">
            <Val><![CDATA[指定 remotebuild 預設值的組態檔路徑]]></Val>
          </Tgt>
        </Str>
        <Disp Icon="Str" />
      </Item>
      <Item ItemId=";RemoteBuildConfHostname" ItemType="0" PsrId="306" InstFlg="true" Leaf="true">
        <Str Cat="Text">
          <Val><![CDATA[Hostname for which to generate SSL certificates when in secure mode (defaults to os.hostname())]]></Val>
          <Tgt Cat="Text" Stat="Loc" Orig="New">
            <Val><![CDATA[在安全模式下產生 SSL 憑證的主機名稱 (預設為 os.hostname())]]></Val>
          </Tgt>
          <Prev Cat="Text">
            <Val><![CDATA[Hostname to generate certificates for in secure mode (defaults to os.hostname())]]></Val>
          </Prev>
        </Str>
        <Disp Icon="Str" />
      </Item>
      <Item ItemId=";RemoteBuildConfLang" ItemType="0" PsrId="306" InstFlg="true" Leaf="true">
        <Str Cat="Text">
          <Val><![CDATA[Language to use for console output (defaults to the language given by $LANG if not specified)]]></Val>
          <Tgt Cat="Text" Stat="Loc" Orig="New">
            <Val><![CDATA[用於主控台輸出的語言 (若未指定，則預設為 $LANG 所指定的語言)]]></Val>
          </Tgt>
          <Prev Cat="Text">
            <Val><![CDATA[Language to use for console output (deafults to the language given by $LANG if not specified)]]></Val>
          </Prev>
        </Str>
        <Disp Icon="Str" />
      </Item>
      <Item ItemId=";RemoteBuildConfPinTimeout" ItemType="0" PsrId="306" InstFlg="true" Leaf="true">
        <Str Cat="Text">
          <Val><![CDATA[Time in minutes for which client SSL certs can be acquired (defaults to 10 minutes)]]></Val>
          <Tgt Cat="Text" Stat="Loc" Orig="New">
            <Val><![CDATA[可取得用戶端 SSL 憑證的時間 (分鐘) (預設為 10 分鐘)]]></Val>
          </Tgt>
          <Prev Cat="Text">
            <Val><![CDATA[Number of minutes for which client SSL certs can be acquired (defaults to 10 minutes)]]></Val>
          </Prev>
        </Str>
        <Disp Icon="Str" />
      </Item>
      <Item ItemId=";RemoteBuildConfPort" ItemType="0" PsrId="306" InstFlg="true" Leaf="true">
        <Str Cat="Text">
          <Val><![CDATA[Port number for server (defaults to 3000 if not specified)]]></Val>
          <Tgt Cat="Text" Stat="Loc" Appr="PreApproved" Orig="New">
            <Val><![CDATA[伺服器的連接埠號碼 (如果未指定，預設為 3000)]]></Val>
          </Tgt>
        </Str>
        <Disp Icon="Str" />
      </Item>
      <Item ItemId=";RemoteBuildConfSecure" ItemType="0" PsrId="306" InstFlg="true" Leaf="true">
        <Str Cat="Text">
          <Val><![CDATA[true for https with server/client SSL certs, false for plain http (defaults to true if not specified)]]></Val>
          <Tgt Cat="Text" Stat="Loc" Appr="PreApproved" Orig="New">
            <Val><![CDATA[true 表示具有伺服器/用戶端 SSL 憑證的 https，false 表示一般 http (如果未指定，預設為 true)]]></Val>
          </Tgt>
        </Str>
        <Disp Icon="Str" />
      </Item>
      <Item ItemId=";RemoteBuildConfServerDir" ItemType="0" PsrId="306" InstFlg="true" Leaf="true">
        <Str Cat="Text">
          <Val><![CDATA[Root directory for server (defaults to $TACO_HOME/remote-builds if not specified)]]></Val>
          <Tgt Cat="Text" Stat="Loc" Appr="PreApproved" Orig="New">
            <Val><![CDATA[伺服器的根目錄 (如果未指定，預設為 $TACO_HOME/remote-builds)]]></Val>
          </Tgt>
        </Str>
        <Disp Icon="Str" />
      </Item>
      <Item ItemId=";RemoteBuildModuleHelpText" ItemType="0" PsrId="306" InstFlg="true" Leaf="true">
        <Str Cat="Text">
          <Val><![CDATA[Other options are described in the individual modules. Try asking for help about the following modules: {0}.<br/>For example, 'remotebuild help taco-remote']]></Val>
          <Tgt Cat="Text" Stat="Loc" Orig="New">
            <Val><![CDATA[其他選項會以個別模組加以說明。請嘗試尋求下列模組的協助: {0}。<br/>例如，'remotebuild help taco-remote']]></Val>
          </Tgt>
        </Str>
        <Disp Icon="Str" />
      </Item>
      <Item ItemId=";RemoteBuildNotes1" ItemType="0" PsrId="306" InstFlg="true" Leaf="true">
        <Str Cat="Text">
          <Val><![CDATA[Options (All options other than --config can be specified via a configuration file)]]></Val>
          <Tgt Cat="Text" Stat="Loc" Orig="New">
            <Val><![CDATA[選項 (--config 以外的所有選項都可透過組態檔指定)]]></Val>
          </Tgt>
        </Str>
        <Disp Icon="Str" />
      </Item>
      <Item ItemId=";RemoteBuildNotes2" ItemType="0" PsrId="306" InstFlg="true" Leaf="true">
        <Str Cat="Text">
          <Val><![CDATA[Command line options override configuration file values]]></Val>
          <Tgt Cat="Text" Stat="Loc" Orig="New">
            <Val><![CDATA[命令列選項會覆寫組態檔值]]></Val>
          </Tgt>
        </Str>
        <Disp Icon="Str" />
      </Item>
      <Item ItemId=";RemoteBuildStartExample1" ItemType="0" PsrId="306" InstFlg="true" Leaf="true">
        <Str Cat="Text">
          <Val><![CDATA[Start the server with all defaults (secure server with serverDir $TACO_HOME/remote-builds, port 3000)]]></Val>
          <Tgt Cat="Text" Stat="Loc" Orig="New">
            <Val><![CDATA[使用所有預設值啟動伺服器 (使用 serverDir $TACO_HOME/remote-builds、連接埠 3000 的安全伺服器)]]></Val>
          </Tgt>
        </Str>
        <Disp Icon="Str" />
      </Item>
      <Item ItemId=";RemoteBuildStartExample2" ItemType="0" PsrId="306" InstFlg="true" Leaf="true">
        <Str Cat="Text">
          <Val><![CDATA[Start the server with a different serverDir, port, and http (non-secure)]]></Val>
          <Tgt Cat="Text" Stat="Loc" Orig="New">
            <Val><![CDATA[使用不同的 serverDir、連接埠與 http (非安全)，啟動伺服器]]></Val>
          </Tgt>
        </Str>
        <Disp Icon="Str" />
      </Item>
      <Item ItemId=";RemoteBuildTestExample1" ItemType="0" PsrId="306" InstFlg="true" Leaf="true">
        <Str Cat="Text">
          <Val><![CDATA[Run tests against a server started using all defaults]]></Val>
          <Tgt Cat="Text" Stat="Loc" Orig="New">
            <Val><![CDATA[對使用所有預設值啟動的伺服器執行測試]]></Val>
          </Tgt>
        </Str>
        <Disp Icon="Str" />
      </Item>
      <Item ItemId=";RemoteBuildTestExample2" ItemType="0" PsrId="306" InstFlg="true" Leaf="true">
        <Str Cat="Text">
          <Val><![CDATA[Run device tests against a server started with 'remotebuild --config config.json']]></Val>
          <Tgt Cat="Text" Stat="Loc" Orig="New">
            <Val><![CDATA[對以 'remotebuild --config config.json' 啟動的伺服器執行裝置測試]]></Val>
          </Tgt>
        </Str>
        <Disp Icon="Str" />
      </Item>
      <Item ItemId=";ResetServerCertExample1" ItemType="0" PsrId="306" InstFlg="true" Leaf="true">
        <Str Cat="Text">
          <Val><![CDATA[Reset server certificates to expire in 1 year]]></Val>
          <Tgt Cat="Text" Stat="Loc" Orig="New">
            <Val><![CDATA[將伺服器憑證重設為在 1 年後到期]]></Val>
          </Tgt>
        </Str>
        <Disp Icon="Str" />
      </Item>
      <Item ItemId=";RunningAsRootError" ItemType="0" PsrId="306" InstFlg="true" Leaf="true">
        <Str Cat="Text">
          <Val><![CDATA[****** remotebuild should not be run as root. Shutting down.]]></Val>
          <Tgt Cat="Text" Stat="Loc" Appr="PreApproved" Orig="New">
            <Val><![CDATA[****** remotebuild 不應以根目錄執行。正在關閉。]]></Val>
          </Tgt>
        </Str>
        <Disp Icon="Str" />
      </Item>
      <Item ItemId=";SavedConfig" ItemType="0" PsrId="306" InstFlg="true" Leaf="true">
        <Str Cat="Text">
          <Val><![CDATA[Configuration saved successfully to {0}.]]></Val>
          <Tgt Cat="Text" Stat="Loc" Orig="New">
            <Val><![CDATA[組態已成功儲存至 {0}。]]></Val>
          </Tgt>
        </Str>
        <Disp Icon="Str" />
      </Item>
      <Item ItemId=";SecureServerStarted" ItemType="0" PsrId="306" InstFlg="true" Leaf="true">
        <Str Cat="Text">
<<<<<<< HEAD
          <Val><![CDATA[Remote build server listening on [https]5D; port %d]]></Val>
          <Tgt Cat="Text" Stat="Loc" Appr="PreApproved" Orig="New">
            <Val><![CDATA[遠端組建伺服器接聽 [https]5D; 連接埠 %d]]></Val>
=======
          <Val><![CDATA[Remote build server listening on [https]5D; port {0}]]></Val>
          <Tgt Cat="Text" Stat="Loc" Orig="New">
            <Val><![CDATA[遠端組建伺服器正以 [https]5D; 連接埠 {0} 接聽]]></Val>
>>>>>>> 20724c51
          </Tgt>
          <Prev Cat="Text">
            <Val><![CDATA[Remote build server listening on [https]5D; port %d]]></Val>
          </Prev>
        </Str>
        <Disp Icon="Str" />
      </Item>
      <Item ItemId=";ServerPortInUse" ItemType="0" PsrId="306" InstFlg="true" Leaf="true">
        <Str Cat="Text">
          <Val><![CDATA[Unable to start server on port {0}. Address already in use.]]></Val>
          <Tgt Cat="Text" Stat="Loc" Appr="PreApproved" Orig="New">
            <Val><![CDATA[無法在連接埠 {0} 上啟動伺服器。位址已在使用中。]]></Val>
          </Tgt>
        </Str>
        <Disp Icon="Str" />
      </Item>
      <Item ItemId=";ServerShutdown" ItemType="0" PsrId="306" InstFlg="true" Leaf="true">
        <Str Cat="Text">
          <Val><![CDATA[****** Performing server shutdown procedures.]]></Val>
          <Tgt Cat="Text" Stat="Loc" Appr="PreApproved" Orig="Auto" Confidence="100">
            <Val><![CDATA[****** 正在執行伺服器關機程序。]]></Val>
          </Tgt>
        </Str>
        <Disp Icon="Str" />
      </Item>
      <Item ItemId=";ServerStartFailed" ItemType="0" PsrId="306" InstFlg="true" Leaf="true">
        <Str Cat="Text">
<<<<<<< HEAD
          <Val><![CDATA[****** Failed to start server: %s]]></Val>
          <Tgt Cat="Text" Stat="Loc" Appr="PreApproved" Orig="Auto" Confidence="100">
            <Val><![CDATA[****** 無法啟動伺服器: %s]]></Val>
=======
          <Val><![CDATA[****** Failed to start server: {0}]]></Val>
          <Tgt Cat="Text" Stat="Loc" Orig="Auto" Confidence="100">
            <Val><![CDATA[****** 無法啟動伺服器: {0}]]></Val>
>>>>>>> 20724c51
          </Tgt>
          <Prev Cat="Text">
            <Val><![CDATA[****** Failed to start server: %s]]></Val>
          </Prev>
        </Str>
        <Disp Icon="Str" />
      </Item>
      <Item ItemId=";TestFailed" ItemType="0" PsrId="306" InstFlg="true" Leaf="true">
        <Str Cat="Text">
          <Val><![CDATA[Error: {0} test failed.]]></Val>
          <Tgt Cat="Text" Stat="Loc" Appr="PreApproved" Orig="New">
            <Val><![CDATA[錯誤: {0} 測試失敗。]]></Val>
          </Tgt>
        </Str>
        <Disp Icon="Str" />
      </Item>
      <Item ItemId=";TestPassed" ItemType="0" PsrId="306" InstFlg="true" Leaf="true">
        <Str Cat="Text">
          <Val><![CDATA[{0} test passed.]]></Val>
          <Tgt Cat="Text" Stat="Loc" Appr="PreApproved" Orig="New">
            <Val><![CDATA[{0} 測試成功。]]></Val>
          </Tgt>
        </Str>
        <Disp Icon="Str" />
      </Item>
      <Item ItemId=";UnableToFindModule" ItemType="0" PsrId="306" InstFlg="true" Leaf="true">
        <Str Cat="Text">
          <Val><![CDATA[Unable to load module '{0}'.]]></Val>
          <Tgt Cat="Text" Stat="Loc" Appr="PreApproved" Orig="New">
            <Val><![CDATA[無法載入模組 '{0}'。]]></Val>
          </Tgt>
        </Str>
        <Disp Icon="Str" />
      </Item>
      <Item ItemId=";UnableToLoadModule" ItemType="0" PsrId="306" InstFlg="true" Leaf="true">
        <Str Cat="Text">
          <Val><![CDATA[Error: Unable to load module {0}. Try running 'npm install {0}' or specifying the full path to the package]]></Val>
          <Tgt Cat="Text" Stat="Loc" Appr="PreApproved" Orig="New">
            <Val><![CDATA[錯誤: 無法載入模組 {0}。請嘗試執行 'npm install {0}' 或指定套件的完整路徑]]></Val>
          </Tgt>
        </Str>
        <Disp Icon="Str" />
      </Item>
      <Item ItemId=";UnauthorizedClientRequest" ItemType="0" PsrId="306" InstFlg="true" Leaf="true">
        <Str Cat="Text">
          <Val><![CDATA[The remote build server denied the build request, because the client certificate is invalid or has expired.  To build your project, you must generate and configure a security PIN. See http://go.microsoft.com/fwlink/?LinkID=511904.]]></Val>
          <Tgt Cat="Text" Stat="Loc" Appr="PreApproved" Orig="Auto" Confidence="100">
            <Val><![CDATA[遠端組建伺服器已拒絕組建要求，因為該用戶端憑證無效或已過期。若要建置專案，必須產生安全性 PIN 並加以設定。請參閱 http://go.microsoft.com/fwlink/?LinkID=511904。]]></Val>
          </Tgt>
        </Str>
        <Disp Icon="Str" />
      </Item>
      <Item ItemId=";UncaughtErrorShutdown" ItemType="0" PsrId="306" InstFlg="true" Leaf="true">
        <Str Cat="Text">
          <Val><![CDATA[****** Server will shutdown due to uncaught error ****** ]]></Val>
          <Tgt Cat="Text" Stat="Loc" Appr="PreApproved" Orig="Auto" Confidence="100">
            <Val><![CDATA[****** 因為發生無法攔截的錯誤，伺服器將會關閉 ******]]></Val>
          </Tgt>
        </Str>
        <Disp Icon="Str" />
      </Item>
      <Item ItemId=";UnknownCommand" ItemType="0" PsrId="306" InstFlg="true" Leaf="true">
        <Str Cat="Text">
          <Val><![CDATA[Unknown command: {0}]]></Val>
          <Tgt Cat="Text" Stat="Loc" Appr="PreApproved" Orig="New">
            <Val><![CDATA[未知的命令: {0}]]></Val>
          </Tgt>
        </Str>
        <Disp Icon="Str" />
      </Item>
    </Item>
  </Item>
</LCX><|MERGE_RESOLUTION|>--- conflicted
+++ resolved
@@ -117,12 +117,6 @@
       </Item>
       <Item ItemId=";CommandTestDescription" ItemType="0" PsrId="306" InstFlg="true" Leaf="true">
         <Str Cat="Text">
-<<<<<<< HEAD
-          <Val><![CDATA[Run tests against another instance of remotebuild]]></Val>
-          <Tgt Cat="Text" Stat="Loc" Orig="New">
-            <Val><![CDATA[對 remotebuild 的另一個執行個體執行測試]]></Val>
-          </Tgt>
-=======
           <Val><![CDATA[Run tests against remotebuild]]></Val>
           <Tgt Cat="Text" Stat="Loc" Orig="New">
             <Val><![CDATA[對 remotebuild 執行測試]]></Val>
@@ -130,7 +124,6 @@
           <Prev Cat="Text">
             <Val><![CDATA[Run tests against another instance of remotebuild]]></Val>
           </Prev>
->>>>>>> 20724c51
         </Str>
         <Disp Icon="Str" />
       </Item>
@@ -172,15 +165,9 @@
       </Item>
       <Item ItemId=";InsecureServerStarted" ItemType="0" PsrId="306" InstFlg="true" Leaf="true">
         <Str Cat="Text">
-<<<<<<< HEAD
-          <Val><![CDATA[Remote build server listening on [http]5D; port %d]]></Val>
-          <Tgt Cat="Text" Stat="Loc" Appr="PreApproved" Orig="New">
-            <Val><![CDATA[遠端組建伺服器接聽 [http]5D; 連接埠 %d]]></Val>
-=======
           <Val><![CDATA[Remote build server listening on [http]5D; port {0}]]></Val>
           <Tgt Cat="Text" Stat="Loc" Orig="New">
             <Val><![CDATA[遠端組建伺服器正以 [http]5D; 連接埠 {0} 接聽]]></Val>
->>>>>>> 20724c51
           </Tgt>
           <Prev Cat="Text">
             <Val><![CDATA[Remote build server listening on [http]5D; port %d]]></Val>
@@ -298,21 +285,12 @@
       </Item>
       <Item ItemId=";OSXCertSetupInformation[8]" ItemType="0" PsrId="306" InstFlg="true" Leaf="true">
         <Str Cat="Text">
-<<<<<<< HEAD
-          <Val><![CDATA[Alternately to use the taco-cli run 'taco remote add <platform>' to configure the taco CLI to use this build server for the chosen platform, specifying]]></Val>
-          <Tgt Cat="Text" Stat="Loc" Orig="New">
-            <Val><![CDATA[也可以使用 taco-cli 執行 'taco remote add <平台>'，將 taco CLI 設成為所選平台使用此組建伺服器，指定]]></Val>
-          </Tgt>
-          <Prev Cat="Text">
-            <Val><![CDATA[Alternately, use 'taco setup remote <platform>' to configure the taco CLI to use this build server for the chosen platform, specifying]]></Val>
-=======
           <Val><![CDATA[Alternately to use the taco-cli run 'taco remote add <PLATFORM>' to configure the taco CLI to use this build server for the chosen platform, specifying]]></Val>
           <Tgt Cat="Text" Stat="Loc" Orig="New">
             <Val><![CDATA[也可以使用 taco-cli 執行 'taco remote add <PLATFORM>'，以將 taco CLI 設定為會對所選平台使用此組建伺服器，指定]]></Val>
           </Tgt>
           <Prev Cat="Text">
             <Val><![CDATA[Alternately to use the taco-cli run 'taco remote add <platform>' to configure the taco CLI to use this build server for the chosen platform, specifying]]></Val>
->>>>>>> 20724c51
           </Prev>
         </Str>
         <Disp Icon="Str" />
@@ -343,8 +321,6 @@
           </Tgt>
         </Str>
         <Disp Icon="Str" />
-<<<<<<< HEAD
-=======
       </Item>
       <Item ItemId=";OSXNoteAfterResetServerCert" ItemType="0" PsrId="306" InstFlg="true" Leaf="true">
         <Str Cat="Text">
@@ -354,7 +330,6 @@
           </Tgt>
         </Str>
         <Disp Icon="Str" />
->>>>>>> 20724c51
       </Item>
       <Item ItemId=";OSXResetServerCertPleaseYesNo" ItemType="0" PsrId="306" InstFlg="true" Leaf="true">
         <Str Cat="Text">
@@ -592,15 +567,9 @@
       </Item>
       <Item ItemId=";SecureServerStarted" ItemType="0" PsrId="306" InstFlg="true" Leaf="true">
         <Str Cat="Text">
-<<<<<<< HEAD
-          <Val><![CDATA[Remote build server listening on [https]5D; port %d]]></Val>
-          <Tgt Cat="Text" Stat="Loc" Appr="PreApproved" Orig="New">
-            <Val><![CDATA[遠端組建伺服器接聽 [https]5D; 連接埠 %d]]></Val>
-=======
           <Val><![CDATA[Remote build server listening on [https]5D; port {0}]]></Val>
           <Tgt Cat="Text" Stat="Loc" Orig="New">
             <Val><![CDATA[遠端組建伺服器正以 [https]5D; 連接埠 {0} 接聽]]></Val>
->>>>>>> 20724c51
           </Tgt>
           <Prev Cat="Text">
             <Val><![CDATA[Remote build server listening on [https]5D; port %d]]></Val>
@@ -628,15 +597,9 @@
       </Item>
       <Item ItemId=";ServerStartFailed" ItemType="0" PsrId="306" InstFlg="true" Leaf="true">
         <Str Cat="Text">
-<<<<<<< HEAD
-          <Val><![CDATA[****** Failed to start server: %s]]></Val>
-          <Tgt Cat="Text" Stat="Loc" Appr="PreApproved" Orig="Auto" Confidence="100">
-            <Val><![CDATA[****** 無法啟動伺服器: %s]]></Val>
-=======
           <Val><![CDATA[****** Failed to start server: {0}]]></Val>
           <Tgt Cat="Text" Stat="Loc" Orig="Auto" Confidence="100">
             <Val><![CDATA[****** 無法啟動伺服器: {0}]]></Val>
->>>>>>> 20724c51
           </Tgt>
           <Prev Cat="Text">
             <Val><![CDATA[****** Failed to start server: %s]]></Val>
