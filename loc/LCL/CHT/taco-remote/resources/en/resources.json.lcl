<?xml version="1.0" encoding="utf-8"?>
<LCX SchemaVersion="6.0" Name="resources.json" PsrId="306" FileType="1" SrcCul="en-US" TgtCul="zh-TW" Desc="Commenting file created by LCXAdmin. For more information, please visit http://localizability/longhorn/LcxAdmin.asp" xmlns="http://schemas.microsoft.com/locstudio/2006/6/lcx">
  <Props>
    <Str Name="HobbitID" Val="c8a3eaa6-2bfe-4e25-8126-990070cffd18" />
  </Props>
  <OwnedComments>
    <Cmt Name="Dev" />
    <Cmt Name="LcxAdmin" />
    <Cmt Name="Loc" />
    <Cmt Name="Rccx" />
  </OwnedComments>
  <Settings Name="@vsLocTools@\current\default.lss" Type="LSS" />
  <Item ItemId=";String Table" ItemType="0" PsrId="306" Leaf="false">
    <Disp Icon="Expand" Expand="true" Disp="true" LocTbl="false" />
    <Item ItemId=";Strings" ItemType="0" PsrId="306" Leaf="false">
      <Disp Icon="Str" Disp="true" LocTbl="false" />
      <Item ItemId=";BuildBuilding" ItemType="0" PsrId="306" InstFlg="true" Leaf="true">
        <Str Cat="Text">
          <Val><![CDATA[Building Cordova app.]]></Val>
          <Tgt Cat="Text" Stat="Loc" Orig="New">
            <Val><![CDATA[正在建置 Cordova 應用程式。]]></Val>
          </Tgt>
        </Str>
        <Disp Icon="Str" />
      </Item>
      <Item ItemId=";BuildComplete" ItemType="0" PsrId="306" InstFlg="true" Leaf="true">
        <Str Cat="Text">
          <Val><![CDATA[Build completed successfully.]]></Val>
          <Tgt Cat="Text" Stat="Loc" Orig="New">
            <Val><![CDATA[建置已成功完成。]]></Val>
          </Tgt>
        </Str>
        <Disp Icon="Str" />
      </Item>
      <Item ItemId=";BuildDirectoryNotFound" ItemType="0" PsrId="306" InstFlg="true" Leaf="true">
        <Str Cat="Text">
          <Val><![CDATA[Build directory {0} does not exist.]]></Val>
          <Tgt Cat="Text" Stat="Loc" Orig="New">
            <Val><![CDATA[組建目錄 {0} 不存在。]]></Val>
          </Tgt>
        </Str>
        <Disp Icon="Str" />
      </Item>
      <Item ItemId=";BuildDownloaded" ItemType="0" PsrId="306" InstFlg="true" Leaf="true">
        <Str Cat="Text">
          <Val><![CDATA[Build completed and downloaded by client.]]></Val>
          <Tgt Cat="Text" Stat="Loc" Orig="New">
            <Val><![CDATA[用戶端已完成組建並下載了該組建。]]></Val>
          </Tgt>
        </Str>
        <Disp Icon="Str" />
      </Item>
      <Item ItemId=";BuildExtracted" ItemType="0" PsrId="306" InstFlg="true" Leaf="true">
        <Str Cat="Text">
          <Val><![CDATA[Extracted app contents from uploaded build request]]></Val>
          <Tgt Cat="Text" Stat="Loc" Orig="New">
            <Val><![CDATA[已從上傳的組建要求解壓縮應用程式內容]]></Val>
          </Tgt>
        </Str>
        <Disp Icon="Str" />
      </Item>
      <Item ItemId=";BuildInvokedTwice" ItemType="0" PsrId="306" InstFlg="true" Leaf="true">
        <Str Cat="Text">
          <Val><![CDATA[Invalid request: build.js process already in use but was asked to build again. This is likely a programming error as a build.js process is meant to be used only once.]]></Val>
          <Tgt Cat="Text" Stat="Loc" Orig="New">
            <Val><![CDATA[要求無效: build.js 處理序已在使用中，但要求您再建置一次。有可能是程式設計錯誤，因為 build.js 處理序只能使用一次。]]></Val>
          </Tgt>
        </Str>
        <Disp Icon="Str" />
      </Item>
      <Item ItemId=";BuildManagerDirInit" ItemType="0" PsrId="306" InstFlg="true" Leaf="true">
        <Str Cat="Text">
          <Val><![CDATA[Build will be executed under: {0}]]></Val>
          <Tgt Cat="Text" Stat="Loc" Orig="New">
            <Val><![CDATA[組建會在 {0} 下執行]]></Val>
          </Tgt>
        </Str>
        <Disp Icon="Str" />
      </Item>
      <Item ItemId=";BuildMovingOn" ItemType="0" PsrId="306" InstFlg="true" Leaf="true">
        <Str Cat="Text">
          <Val><![CDATA[Done with current build. Checking for next build in queue.]]></Val>
          <Tgt Cat="Text" Stat="Loc" Orig="New">
            <Val><![CDATA[已完成目前的組建。正在查看佇列中的下一個組建。]]></Val>
          </Tgt>
        </Str>
        <Disp Icon="Str" />
      </Item>
      <Item ItemId=";BuildNotCompleted" ItemType="0" PsrId="306" InstFlg="true" Leaf="true">
        <Str Cat="Text">
          <Val><![CDATA[Requested build is not yet ready. Status: {0}]]></Val>
          <Tgt Cat="Text" Stat="Loc" Orig="New">
            <Val><![CDATA[要求的組建尚未就緒。狀態: {0}]]></Val>
          </Tgt>
        </Str>
        <Disp Icon="Str" />
      </Item>
      <Item ItemId=";BuildNotFound" ItemType="0" PsrId="306" InstFlg="true" Leaf="true">
        <Str Cat="Text">
          <Val><![CDATA[Build {0} does not exist]]></Val>
          <Tgt Cat="Text" Stat="Loc" Orig="New">
            <Val><![CDATA[組建 {0} 不存在]]></Val>
          </Tgt>
        </Str>
        <Disp Icon="Str" />
      </Item>
      <Item ItemId=";BuildQueueFull" ItemType="0" PsrId="306" InstFlg="true" Leaf="true">
        <Str Cat="Text">
          <Val><![CDATA[Build request rejected. The build queue is full. Limit is {0} queued builds.]]></Val>
          <Tgt Cat="Text" Stat="Loc" Orig="New">
            <Val><![CDATA[已拒絕組建要求。組建佇列已滿。限制為 {0} 個排入佇列的組建。]]></Val>
          </Tgt>
        </Str>
        <Disp Icon="Str" />
      </Item>
      <Item ItemId=";BuildRetentionDelete" ItemType="0" PsrId="306" InstFlg="true" Leaf="true">
        <Str Cat="Text">
<<<<<<< HEAD
          <Val><![CDATA[Deleting build %d from %s]]></Val>
          <Tgt Cat="Text" Stat="Loc" Orig="New">
            <Val><![CDATA[正在從 %s 刪除組建 %d ]]></Val>
=======
          <Val><![CDATA[Deleting build {0} from {1}]]></Val>
          <Tgt Cat="Text" Stat="Loc" Orig="New">
            <Val><![CDATA[正在從 {1} 刪除組建 {0}]]></Val>
>>>>>>> 20724c51
          </Tgt>
          <Prev Cat="Text">
            <Val><![CDATA[Deleting build %d from %s]]></Val>
          </Prev>
        </Str>
        <Disp Icon="Str" />
      </Item>
      <Item ItemId=";BuildRetentionPreDelete" ItemType="0" PsrId="306" InstFlg="true" Leaf="true">
        <Str Cat="Text">
<<<<<<< HEAD
          <Val><![CDATA[Deleting eligible builds. Will delete %d builds.]]></Val>
          <Tgt Cat="Text" Stat="Loc" Orig="New">
            <Val><![CDATA[正在刪除適合的組建。將會刪除 %d 個組建。]]></Val>
=======
          <Val><![CDATA[Deleting eligible builds. Will delete {0} builds.]]></Val>
          <Tgt Cat="Text" Stat="Loc" Orig="New">
            <Val><![CDATA[正在刪除適合的組建。將會刪除 {0} 個組建。]]></Val>
>>>>>>> 20724c51
          </Tgt>
          <Prev Cat="Text">
            <Val><![CDATA[Deleting eligible builds. Will delete %d builds.]]></Val>
          </Prev>
        </Str>
        <Disp Icon="Str" />
      </Item>
      <Item ItemId=";BuildUploaded" ItemType="0" PsrId="306" InstFlg="true" Leaf="true">
        <Str Cat="Text">
          <Val><![CDATA[Uploaded build request payload.]]></Val>
          <Tgt Cat="Text" Stat="Loc" Orig="New">
            <Val><![CDATA[已上傳組建要求承載。]]></Val>
          </Tgt>
        </Str>
        <Disp Icon="Str" />
      </Item>
      <Item ItemId=";CordovaAcquisitionFailed" ItemType="0" PsrId="306" InstFlg="true" Leaf="true">
        <Str Cat="Text">
<<<<<<< HEAD
          <Val><![CDATA[Failed to load cordova {0}: {1}]]></Val>
=======
          <Val><![CDATA[Failed to load Cordova {0}: {1}]]></Val>
>>>>>>> 20724c51
          <Tgt Cat="Text" Stat="Loc" Orig="New">
            <Val><![CDATA[無法載入 Cordova {0}: {1}]]></Val>
          </Tgt>
          <Prev Cat="Text">
            <Val><![CDATA[Failed to load cordova {0}: {1}]]></Val>
          </Prev>
        </Str>
        <Disp Icon="Str" />
      </Item>
      <Item ItemId=";EmulateDisabled" ItemType="0" PsrId="306" InstFlg="true" Leaf="true">
        <Str Cat="Text">
          <Val><![CDATA[Emulate is not enabled on this server.]]></Val>
          <Tgt Cat="Text" Stat="Loc" Orig="New">
            <Val><![CDATA[這部伺服器上未啟用模擬。]]></Val>
          </Tgt>
        </Str>
        <Disp Icon="Str" />
      </Item>
      <Item ItemId=";ErrorSavingTgz" ItemType="0" PsrId="306" InstFlg="true" Leaf="true">
        <Str Cat="Text">
          <Val><![CDATA[An error occurred while saving the uploaded tgz file to {0}: {1}]]></Val>
          <Tgt Cat="Text" Stat="Loc" Orig="New">
            <Val><![CDATA[將上傳的 tgz 檔案儲存至 {0} 時發生錯誤: {1}]]></Val>
          </Tgt>
        </Str>
        <Disp Icon="Str" />
      </Item>
      <Item ItemId=";ExceededMaxPings" ItemType="0" PsrId="306" InstFlg="true" Leaf="true">
        <Str Cat="Text">
          <Val><![CDATA[Exceeded max # of pings: {0}]]></Val>
          <Tgt Cat="Text" Stat="Loc" Orig="New">
            <Val><![CDATA[超過 Ping 的數目上限: {0}]]></Val>
          </Tgt>
        </Str>
        <Disp Icon="Str" />
      </Item>
      <Item ItemId=";FailedCreateDirectory" ItemType="0" PsrId="306" InstFlg="true" Leaf="true">
        <Str Cat="Text">
          <Val><![CDATA[Unable to create extract directory {0}: {1}]]></Val>
          <Tgt Cat="Text" Stat="Loc" Orig="New">
            <Val><![CDATA[無法建立解壓縮目錄 {0}: {1}]]></Val>
          </Tgt>
        </Str>
        <Disp Icon="Str" />
      </Item>
      <Item ItemId=";FirstRunDependencyConfiguration" ItemType="0" PsrId="306" InstFlg="true" Leaf="true">
        <Str Cat="Text">
          <Val><![CDATA[Configuring first-run dependencies.]A;To deploy to physical iOS devices, or to debug a device or simulator, we need some packages from Homebrew, a third party package manager.]A;Installing Homebrew may ask you for an admin password. Do you want to continue?]]></Val>
          <Tgt Cat="Text" Stat="Loc" Orig="New">
            <Val><![CDATA[正在設定初次執行的相依性。]A;若要部署至實體 iOS 裝置，或是偵錯裝置或模擬器，需要來自協力廠商封裝管理員 Homebrew 的一些套件。]A;安裝 Homebrew 時可能會請您輸入管理密碼。要繼續嗎?]]></Val>
          </Tgt>
        </Str>
        <Disp Icon="Str" />
      </Item>
      <Item ItemId=";HomebrewInstallationDeclined" ItemType="0" PsrId="306" InstFlg="true" Leaf="true">
        <Str Cat="Text">
          <Val><![CDATA[If you want to enable deploying to devices or debugging apps on devices or the simulator, delete {0} to be asked again.]A;]]></Val>
          <Tgt Cat="Text" Stat="Loc" Orig="New">
            <Val><![CDATA[如果您允許部署至裝置，或者在裝置或模擬器上偵錯應用程式，請刪除 {0} 以重新要求。]A;]]></Val>
          </Tgt>
        </Str>
        <Disp Icon="Str" />
      </Item>
      <Item ItemId=";HomebrewInstallationFailed" ItemType="0" PsrId="306" InstFlg="true" Leaf="true">
        <Str Cat="Text">
          <Val><![CDATA[Error installing homebrew packages:]A;{0}]]></Val>
          <Tgt Cat="Text" Stat="Loc" Orig="New">
            <Val><![CDATA[安裝 Homebrew 封裝時發生錯誤:]A;{0}]]></Val>
          </Tgt>
        </Str>
        <Disp Icon="Str" />
      </Item>
      <Item ItemId=";HomebrewInstallationQuery" ItemType="0" PsrId="306" InstFlg="true" Leaf="true">
        <Str Cat="Text">
          <Val><![CDATA[[y]5D;/n? ]]></Val>
          <Tgt Cat="Text" Stat="Loc" Orig="New">
            <Val><![CDATA[[y]5D;/n? ]]></Val>
          </Tgt>
        </Str>
        <Disp Icon="Str" />
      </Item>
      <Item ItemId=";HomebrewInstallationQueryResponse" ItemType="0" PsrId="306" InstFlg="true" Leaf="true">
        <Str Cat="Text">
          <Val><![CDATA[y]]></Val>
          <Tgt Cat="Text" Stat="Loc" Orig="New">
            <Val><![CDATA[y]]></Val>
          </Tgt>
        </Str>
        <Disp Icon="Str" />
      </Item>
      <Item ItemId=";HomebrewInstallationSuccess" ItemType="0" PsrId="306" InstFlg="true" Leaf="true">
        <Str Cat="Text">
          <Val><![CDATA[Successfully installed homebrew packages.]A;]]></Val>
          <Tgt Cat="Text" Stat="Loc" Orig="New">
            <Val><![CDATA[已成功安裝 Homebrew 封裝。]A;]]></Val>
          </Tgt>
        </Str>
        <Disp Icon="Str" />
      </Item>
      <Item ItemId=";HomebrewPackageVerificationFailed" ItemType="0" PsrId="306" InstFlg="true" Leaf="true">
        <Str Cat="Text">
          <Val><![CDATA[Error verifying homebrew packages:]A;{0}]A;Consider "brew reinstall libimobiledevice ios-webkit-debug-proxy ideviceinstaller" and trying again.]]></Val>
          <Tgt Cat="Text" Stat="Loc" Orig="New">
            <Val><![CDATA[驗證 Homebrew 封裝時發生錯誤:]A;{0}]A;請考慮使用 "brew reinstall libimobiledevice ios-webkit-debug-proxy ideviceinstaller"，然後再試一次。]]></Val>
          </Tgt>
        </Str>
        <Disp Icon="Str" />
      </Item>
      <Item ItemId=";InvalidBuildRequest" ItemType="0" PsrId="306" InstFlg="true" Leaf="true">
        <Str Cat="Text">
          <Val><![CDATA[Invalid build request]]></Val>
          <Tgt Cat="Text" Stat="Loc" Orig="New">
            <Val><![CDATA[組建要求無效]]></Val>
          </Tgt>
        </Str>
        <Disp Icon="Str" />
      </Item>
      <Item ItemId=";LogFileReadError" ItemType="0" PsrId="306" InstFlg="true" Leaf="true">
        <Str Cat="Text">
          <Val><![CDATA[Error from reading build log file {0}:]]></Val>
          <Tgt Cat="Text" Stat="Loc" Orig="New">
            <Val><![CDATA[讀取組建記錄檔 {0} 時發生錯誤:]]></Val>
          </Tgt>
        </Str>
        <Disp Icon="Str" />
      </Item>
      <Item ItemId=";MalformedBuildInfo" ItemType="0" PsrId="306" InstFlg="true" Leaf="true">
        <Str Cat="Text">
          <Val><![CDATA[Unable to find appropriate package for specified build]]></Val>
          <Tgt Cat="Text" Stat="Loc" Orig="New">
            <Val><![CDATA[無法為指定的組建找到適合之封裝]]></Val>
          </Tgt>
        </Str>
        <Disp Icon="Str" />
      </Item>
      <Item ItemId=";NewBuildQueued" ItemType="0" PsrId="306" InstFlg="true" Leaf="true">
        <Str Cat="Text">
          <Val><![CDATA[A build is currently building. Queuing up {0}]]></Val>
          <Tgt Cat="Text" Stat="Loc" Orig="New">
            <Val><![CDATA[組建目前正在建置中。最多可將 {0} 個排入佇列]]></Val>
          </Tgt>
        </Str>
        <Disp Icon="Str" />
      </Item>
      <Item ItemId=";NewBuildStarted" ItemType="0" PsrId="306" InstFlg="true" Leaf="true">
        <Str Cat="Text">
          <Val><![CDATA[Taking {0} as current build]]></Val>
          <Tgt Cat="Text" Stat="Loc" Orig="New">
            <Val><![CDATA[正在以 {0} 做為目前的組建]]></Val>
          </Tgt>
        </Str>
        <Disp Icon="Str" />
      </Item>
      <Item ItemId=";NewBuildSubmitted" ItemType="0" PsrId="306" InstFlg="true" Leaf="true">
        <Str Cat="Text">
          <Val><![CDATA[New build request submitted:]]></Val>
          <Tgt Cat="Text" Stat="Loc" Orig="New">
            <Val><![CDATA[已送出新的組建要求:]]></Val>
          </Tgt>
        </Str>
        <Disp Icon="Str" />
      </Item>
      <Item ItemId=";NoResourcesForLanguage" ItemType="0" PsrId="306" InstFlg="true" Leaf="true">
        <Str Cat="Text">
          <Val><![CDATA[No resources defined for language {0}]]></Val>
          <Tgt Cat="Text" Stat="Loc" Orig="New">
            <Val><![CDATA[未對語言 {0} 定義任何資源]]></Val>
          </Tgt>
        </Str>
        <Disp Icon="Str" />
      </Item>
      <Item ItemId=";NoTgzFound" ItemType="0" PsrId="306" InstFlg="true" Leaf="true">
        <Str Cat="Text">
          <Val><![CDATA[Build tgz file no longer exists on file system at {0}]]></Val>
          <Tgt Cat="Text" Stat="Loc" Orig="New">
            <Val><![CDATA[組建 tgz 檔案已不存在於 {0} 的檔案系統上]]></Val>
          </Tgt>
        </Str>
        <Disp Icon="Str" />
      </Item>
      <Item ItemId=";TacoRemoteConfigAllowsEmulate" ItemType="0" PsrId="306" InstFlg="true" Leaf="true">
        <Str Cat="Text">
          <Val><![CDATA[true if server should support running builds in iOS simulator, false if not (defaults to true if not specified)]]></Val>
          <Tgt Cat="Text" Stat="Loc" Orig="New">
            <Val><![CDATA[如果伺服器應支援在 iOS 模擬器中執行組建，則為 true; 否則為 false (如果未指定，則預設為 true)]]></Val>
          </Tgt>
        </Str>
        <Disp Icon="Str" />
      </Item>
      <Item ItemId=";TacoRemoteConfigDeleteBuildsOnShutdown" ItemType="0" PsrId="306" InstFlg="true" Leaf="true">
        <Str Cat="Text">
          <Val><![CDATA[Delete all builds when the server is shutdown (defaults to true if not specified)]]></Val>
          <Tgt Cat="Text" Stat="Loc" Orig="New">
            <Val><![CDATA[當伺服器關閉時，刪除所有組建 (如果未指定，則預設為 true)]]></Val>
          </Tgt>
        </Str>
        <Disp Icon="Str" />
      </Item>
      <Item ItemId=";TacoRemoteConfigMaxBuildsInQueue" ItemType="0" PsrId="306" InstFlg="true" Leaf="true">
        <Str Cat="Text">
          <Val><![CDATA[Maximum number of builds to allow in build queue. New builds over this limit are rejected (defaults to 10 if not specified)]]></Val>
          <Tgt Cat="Text" Stat="Loc" Orig="New">
            <Val><![CDATA[組建佇列中允許的組建數目上限。超過這個限制的新組建會被拒絕 (如果未指定，則預設為 10)]]></Val>
          </Tgt>
        </Str>
        <Disp Icon="Str" />
      </Item>
      <Item ItemId=";TacoRemoteConfigMaxBuildsToKeep" ItemType="0" PsrId="306" InstFlg="true" Leaf="true">
        <Str Cat="Text">
          <Val><![CDATA[Maximum number of builds to retain on disk (defaults to 20 if not specified)]]></Val>
          <Tgt Cat="Text" Stat="Loc" Orig="New">
            <Val><![CDATA[要保留在磁碟上的組建數目上限 (如果未指定，則預設為 20)]]></Val>
          </Tgt>
        </Str>
        <Disp Icon="Str" />
      </Item>
      <Item ItemId=";TacoRemoteConfigNativeDebugProxyPort" ItemType="0" PsrId="306" InstFlg="true" Leaf="true">
        <Str Cat="Text">
          <Val><![CDATA[Port number for native debugger (defaults to 3001 if not specified)]]></Val>
          <Tgt Cat="Text" Stat="Loc" Orig="New">
            <Val><![CDATA[原生偵錯工具的連接埠號碼 (如果未指定，則預設為 3001)]]></Val>
          </Tgt>
        </Str>
        <Disp Icon="Str" />
      </Item>
      <Item ItemId=";TacoRemoteConfigWebDebugProxyDevicePort" ItemType="0" PsrId="306" InstFlg="true" Leaf="true">
        <Str Cat="Text">
          <Val><![CDATA[Port number for webkit debugger device discovery (defaults to 9221 if not specified)]]></Val>
          <Tgt Cat="Text" Stat="Loc" Orig="New">
            <Val><![CDATA[webkit 偵錯工具裝置探索的連接埠號碼 (如果未指定，則預設為 9221)]]></Val>
          </Tgt>
        </Str>
        <Disp Icon="Str" />
      </Item>
      <Item ItemId=";TacoRemoteConfigWebDebugProxyPortMax" ItemType="0" PsrId="306" InstFlg="true" Leaf="true">
        <Str Cat="Text">
          <Val><![CDATA[Last port number for webkit debugger to assign to devices (defaults to 9322 if not specified)]]></Val>
          <Tgt Cat="Text" Stat="Loc" Orig="New">
            <Val><![CDATA[webkit 偵錯工具要指派給裝置的最後一個連接埠號碼 (如果未指定，則預設為 9322)]]></Val>
          </Tgt>
        </Str>
        <Disp Icon="Str" />
      </Item>
      <Item ItemId=";TacoRemoteConfigWebDebugProxyPortMin" ItemType="0" PsrId="306" InstFlg="true" Leaf="true">
        <Str Cat="Text">
          <Val><![CDATA[First port number for webkit debugger to assign to devices (defaults to 9222 if not specified)]]></Val>
          <Tgt Cat="Text" Stat="Loc" Orig="New">
            <Val><![CDATA[webkit 偵錯工具要指派給裝置的第一個連接埠號碼 (如果未指定，則預設為 9222)]]></Val>
          </Tgt>
        </Str>
        <Disp Icon="Str" />
      </Item>
      <Item ItemId=";TacoRemoteHelpDescription" ItemType="0" PsrId="306" InstFlg="true" Leaf="true">
        <Str Cat="Text">
          <Val><![CDATA[taco-remote enables building Apache Cordova projects remotely.]]></Val>
          <Tgt Cat="Text" Stat="Loc" Orig="New">
            <Val><![CDATA[taco-remote 允許從遠端建置 Apache Cordova 專案。]]></Val>
          </Tgt>
        </Str>
        <Disp Icon="Str" />
      </Item>
      <Item ItemId=";TacoRemoteHelpExample" ItemType="0" PsrId="306" InstFlg="true" Leaf="true">
        <Str Cat="Text">
          <Val><![CDATA[Use following config file to configure remotebuild port, web debug proxy port, no builds retention and build cleanup on shutdown]]></Val>
          <Tgt Cat="Text" Stat="Loc" Orig="New">
            <Val><![CDATA[請使用下列組態檔設定 remotebuild 連接埠、Web 偵錯 Proxy 連接埠、不保留組建，同時在關閉時清除組建]]></Val>
          </Tgt>
        </Str>
        <Disp Icon="Str" />
      </Item>
      <Item ItemId=";TacoRemoteHelpNotes" ItemType="0" PsrId="306" InstFlg="true" Leaf="true">
        <Str Cat="Text">
          <Val><![CDATA[More documentation for configuring taco remote build can be found at <link>http://go.microsoft.com/fwlink/?LinkId=618174</link>]]></Val>
          <Tgt Cat="Text" Stat="Loc" Orig="New">
            <Val><![CDATA[如需更多設定 taco 遠端組建的文件，請參閱 <link>http://go.microsoft.com/fwlink/?LinkId=618174</link>]]></Val>
          </Tgt>
        </Str>
        <Disp Icon="Str" />
      </Item>
      <Item ItemId=";TgzExtractError" ItemType="0" PsrId="306" InstFlg="true" Leaf="true">
        <Str Cat="Text">
          <Val><![CDATA[An error occurred in extracting contents from {0}: {1}]]></Val>
          <Tgt Cat="Text" Stat="Loc" Orig="New">
            <Val><![CDATA[從 {0} 解壓縮內容時發生錯誤: {1}]]></Val>
          </Tgt>
        </Str>
        <Disp Icon="Str" />
      </Item>
      <Item ItemId=";UploadExtractedSuccessfully" ItemType="0" PsrId="306" InstFlg="true" Leaf="true">
        <Str Cat="Text">
          <Val><![CDATA[Extracted app contents from uploaded build request to {0}. Requesting build.]]></Val>
          <Tgt Cat="Text" Stat="Loc" Orig="New">
            <Val><![CDATA[已從上傳的組建要求解壓縮應用程式內容至 {0}。正在要求組建。]]></Val>
          </Tgt>
        </Str>
        <Disp Icon="Str" />
      </Item>
      <Item ItemId=";UploadSavedSuccessfully" ItemType="0" PsrId="306" InstFlg="true" Leaf="true">
        <Str Cat="Text">
          <Val><![CDATA[Saved uploaded build to {0}]]></Val>
          <Tgt Cat="Text" Stat="Loc" Orig="New">
            <Val><![CDATA[已將上傳的組建儲存至 {0}]]></Val>
          </Tgt>
        </Str>
        <Disp Icon="Str" />
      </Item>
      <Item ItemId=";UploadSaving" ItemType="0" PsrId="306" InstFlg="true" Leaf="true">
        <Str Cat="Text">
          <Val><![CDATA[Saving build request payload to : {0}]]></Val>
          <Tgt Cat="Text" Stat="Loc" Orig="New">
            <Val><![CDATA[正在將組建要求承載儲存至: {0}]]></Val>
          </Tgt>
        </Str>
        <Disp Icon="Str" />
      </Item>
    </Item>
  </Item>
</LCX><|MERGE_RESOLUTION|>--- conflicted
+++ resolved
@@ -115,15 +115,9 @@
       </Item>
       <Item ItemId=";BuildRetentionDelete" ItemType="0" PsrId="306" InstFlg="true" Leaf="true">
         <Str Cat="Text">
-<<<<<<< HEAD
-          <Val><![CDATA[Deleting build %d from %s]]></Val>
-          <Tgt Cat="Text" Stat="Loc" Orig="New">
-            <Val><![CDATA[正在從 %s 刪除組建 %d ]]></Val>
-=======
           <Val><![CDATA[Deleting build {0} from {1}]]></Val>
           <Tgt Cat="Text" Stat="Loc" Orig="New">
             <Val><![CDATA[正在從 {1} 刪除組建 {0}]]></Val>
->>>>>>> 20724c51
           </Tgt>
           <Prev Cat="Text">
             <Val><![CDATA[Deleting build %d from %s]]></Val>
@@ -133,15 +127,9 @@
       </Item>
       <Item ItemId=";BuildRetentionPreDelete" ItemType="0" PsrId="306" InstFlg="true" Leaf="true">
         <Str Cat="Text">
-<<<<<<< HEAD
-          <Val><![CDATA[Deleting eligible builds. Will delete %d builds.]]></Val>
-          <Tgt Cat="Text" Stat="Loc" Orig="New">
-            <Val><![CDATA[正在刪除適合的組建。將會刪除 %d 個組建。]]></Val>
-=======
           <Val><![CDATA[Deleting eligible builds. Will delete {0} builds.]]></Val>
           <Tgt Cat="Text" Stat="Loc" Orig="New">
             <Val><![CDATA[正在刪除適合的組建。將會刪除 {0} 個組建。]]></Val>
->>>>>>> 20724c51
           </Tgt>
           <Prev Cat="Text">
             <Val><![CDATA[Deleting eligible builds. Will delete %d builds.]]></Val>
@@ -160,11 +148,7 @@
       </Item>
       <Item ItemId=";CordovaAcquisitionFailed" ItemType="0" PsrId="306" InstFlg="true" Leaf="true">
         <Str Cat="Text">
-<<<<<<< HEAD
-          <Val><![CDATA[Failed to load cordova {0}: {1}]]></Val>
-=======
           <Val><![CDATA[Failed to load Cordova {0}: {1}]]></Val>
->>>>>>> 20724c51
           <Tgt Cat="Text" Stat="Loc" Orig="New">
             <Val><![CDATA[無法載入 Cordova {0}: {1}]]></Val>
           </Tgt>
