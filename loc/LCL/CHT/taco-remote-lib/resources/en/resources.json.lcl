--- conflicted
+++ resolved
@@ -16,15 +16,9 @@
       <Disp Icon="Str" Disp="true" LocTbl="false" />
       <Item ItemId=";AcquiringCordova" ItemType="0" PsrId="306" InstFlg="true" Leaf="true">
         <Str Cat="Text">
-<<<<<<< HEAD
-          <Val><![CDATA[Acquiring cordova.]]></Val>
-          <Tgt Cat="Text" Stat="Loc" Orig="New">
-            <Val><![CDATA[正在取得 cordova。]]></Val>
-=======
           <Val><![CDATA[Acquiring Cordova.]]></Val>
           <Tgt Cat="Text" Stat="Loc" Orig="New">
             <Val><![CDATA[正在取得 Cordova。]]></Val>
->>>>>>> 20724c51
           </Tgt>
           <Prev Cat="Text">
             <Val><![CDATA[Acquiring cordova.]]></Val>
@@ -79,11 +73,7 @@
       </Item>
       <Item ItemId=";BuildRequestMissingCordovaVersion" ItemType="0" PsrId="306" InstFlg="true" Leaf="true">
         <Str Cat="Text">
-<<<<<<< HEAD
-          <Val><![CDATA[A cordova version must be specified on the build request.]]></Val>
-=======
           <Val><![CDATA[A Cordova version must be specified on the build request.]]></Val>
->>>>>>> 20724c51
           <Tgt Cat="Text" Stat="Loc" Orig="New">
             <Val><![CDATA[必須在組建要求中指定 Cordova 版本。]]></Val>
           </Tgt>
@@ -110,18 +100,6 @@
           </Tgt>
         </Str>
         <Disp Icon="Str" />
-<<<<<<< HEAD
-      </Item>
-      <Item ItemId=";BuildRequestUnsupportedCordovaVersion" ItemType="0" PsrId="306" InstFlg="true" Leaf="true">
-        <Str Cat="Text">
-          <Val><![CDATA[The build request for cordova version {0} is not supported by the iOS build server. The server is installed with cordova version {1}.]]></Val>
-          <Tgt Cat="Text" Stat="Loc" Orig="New">
-            <Val><![CDATA[iOS 組建伺服器不支援 Cordova 版本 {0} 的組建要求。已使用 Cordova 版本 {1} 安裝該伺服器。]]></Val>
-          </Tgt>
-        </Str>
-        <Disp Icon="Str" />
-=======
->>>>>>> 20724c51
       </Item>
       <Item ItemId=";CopyingNativeOverrides" ItemType="0" PsrId="306" InstFlg="true" Leaf="true">
         <Str Cat="Text">
@@ -314,11 +292,7 @@
       </Item>
       <Item ItemId=";NoCordovaVersionSpecified" ItemType="0" PsrId="306" InstFlg="true" Leaf="true">
         <Str Cat="Text">
-<<<<<<< HEAD
-          <Val><![CDATA[No cordova version specified!]]></Val>
-=======
           <Val><![CDATA[No Cordova version specified!]]></Val>
->>>>>>> 20724c51
           <Tgt Cat="Text" Stat="Loc" Orig="New">
             <Val><![CDATA[未指定 Cordova 版本!]]></Val>
           </Tgt>
@@ -366,11 +340,7 @@
       </Item>
       <Item ItemId=";RequireCordovaFailed" ItemType="0" PsrId="306" InstFlg="true" Leaf="true">
         <Str Cat="Text">
-<<<<<<< HEAD
-          <Val><![CDATA[Error: Failed to acquire cordova version {0}. {1}]]></Val>
-=======
           <Val><![CDATA[Error: Failed to acquire Cordova version {0}. {1}]]></Val>
->>>>>>> 20724c51
           <Tgt Cat="Text" Stat="Loc" Orig="New">
             <Val><![CDATA[錯誤: 無法取得 Cordova 版本 {0}。{1}]]></Val>
           </Tgt>
