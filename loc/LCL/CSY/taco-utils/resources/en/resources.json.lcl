<?xml version="1.0" encoding="utf-8"?>
<LCX SchemaVersion="6.0" Name="resources.json" PsrId="306" FileType="1" SrcCul="en-US" TgtCul="cs-CZ" Desc="Commenting file created by LCXAdmin. For more information, please visit http://localizability/longhorn/LcxAdmin.asp" xmlns="http://schemas.microsoft.com/locstudio/2006/6/lcx">
  <Props>
    <Str Name="CustomName1" Val="Custom 1" />
    <Str Name="CustomName2" Val="Custom 2" />
    <Str Name="CustomName3" Val="Custom 3" />
    <Str Name="CustomName4" Val="Custom 4" />
    <Str Name="CustomName5" Val="Custom 5" />
    <Str Name="CustomName6" Val="IQA" />
    <Str Name="HobbitID" Val="6b5add36-5e22-4342-ae9a-92a83859502e" />
  </Props>
  <OwnedComments>
    <Cmt Name="Dev" />
    <Cmt Name="LcxAdmin" />
    <Cmt Name="Note" />
    <Cmt Name="Rccx" />
  </OwnedComments>
  <Settings Name="@vsLocTools@\current\default.lss" Type="LSS" />
  <Item ItemId=";String Table" ItemType="0" PsrId="306" Leaf="false">
    <Disp Icon="Expand" Expand="true" Disp="true" LocTbl="false" />
    <Item ItemId=";Strings" ItemType="0" PsrId="306" Leaf="false">
      <Disp Icon="Str" Disp="true" LocTbl="false" />
      <Item ItemId=";AbstractMethod" ItemType="0" PsrId="306" InstFlg="true" Leaf="true">
        <Str Cat="Text">
          <Val><![CDATA[This is an abstract method and should be implemented by a derived overload]]></Val>
          <Tgt Cat="Text" Stat="Loc" Orig="New">
            <Val><![CDATA[Toto je abstraktní metoda a měla by se implementovat odvozeným přetížením.]]></Val>
          </Tgt>
        </Str>
        <Disp Icon="Str" />
      </Item>
      <Item ItemId=";CommandBadSubcommand" ItemType="0" PsrId="306" InstFlg="true" Leaf="true">
        <Str Cat="Text">
          <Val><![CDATA[Unknown subcommand for '{0}': '{1}'. See 'taco help {0}'.]]></Val>
          <Tgt Cat="Text" Stat="Loc" Orig="New">
            <Val><![CDATA[Neznámý dílčí příkaz pro {0}: {1}. Viz taco help {0}.]]></Val>
          </Tgt>
        </Str>
        <Disp Icon="Str" />
      </Item>
      <Item ItemId=";CommandHelpBadcomand" ItemType="0" PsrId="306" InstFlg="true" Leaf="true">
        <Str Cat="Text">
          <Val><![CDATA[{0} is not a valid command<br/>]]></Val>
          <Tgt Cat="Text" Stat="Loc" Orig="New">
            <Val><![CDATA[{0} není platný příkaz.<br/>]]></Val>
          </Tgt>
        </Str>
        <Disp Icon="Str" />
      </Item>
      <Item ItemId=";CommandHelpTableTitle" ItemType="0" PsrId="306" InstFlg="true" Leaf="true">
        <Str Cat="Text">
          <Val><![CDATA[Commands:]]></Val>
          <Tgt Cat="Text" Stat="Loc" Orig="New">
            <Val><![CDATA[Příkazy:]]></Val>
          </Tgt>
        </Str>
        <Disp Icon="Str" />
      </Item>
      <Item ItemId=";CommandHelpUsageAliases" ItemType="0" PsrId="306" InstFlg="true" Leaf="true">
        <Str Cat="Text">
          <Val><![CDATA[<br/><helptitle>Aliases:</helptitle><br/>]]></Val>
          <Tgt Cat="Text" Stat="Loc" Orig="New">
            <Val><![CDATA[<br/><helptitle>Aliasy:</helptitle><br/>]]></Val>
          </Tgt>
        </Str>
        <Disp Icon="Str" />
      </Item>
      <Item ItemId=";CommandHelpUsageExamples" ItemType="0" PsrId="306" InstFlg="true" Leaf="true">
        <Str Cat="Text">
          <Val><![CDATA[<br/><helptitle>Examples:</helptitle><br/>]]></Val>
          <Tgt Cat="Text" Stat="Loc" Orig="New">
            <Val><![CDATA[<br/><helptitle>Příklady:</helptitle><br/>]]></Val>
          </Tgt>
        </Str>
        <Disp Icon="Str" />
      </Item>
      <Item ItemId=";CommandHelpUsageNotes" ItemType="0" PsrId="306" InstFlg="true" Leaf="true">
        <Str Cat="Text">
          <Val><![CDATA[<br/><helptitle>Notes:</helptitle><br/>]]></Val>
          <Tgt Cat="Text" Stat="Loc" Orig="New">
            <Val><![CDATA[<br/><helptitle>Poznámky:</helptitle><br/>]]></Val>
          </Tgt>
        </Str>
        <Disp Icon="Str" />
      </Item>
      <Item ItemId=";CommandHelpUsageOptions" ItemType="0" PsrId="306" InstFlg="true" Leaf="true">
        <Str Cat="Text">
          <Val><![CDATA[<br/><helptitle>Options:</helptitle><br/>]]></Val>
          <Tgt Cat="Text" Stat="Loc" Orig="New">
            <Val><![CDATA[<br/><helptitle>Možnosti:</helptitle><br/>]]></Val>
          </Tgt>
        </Str>
        <Disp Icon="Str" />
      </Item>
      <Item ItemId=";CommandHelpUsageParameters" ItemType="0" PsrId="306" InstFlg="true" Leaf="true">
        <Str Cat="Text">
          <Val><![CDATA[<helptitle>Parameters:</helptitle><br/>]]></Val>
          <Tgt Cat="Text" Stat="Loc" Orig="New">
            <Val><![CDATA[<helptitle>Parametry:</helptitle><br/>]]></Val>
          </Tgt>
        </Str>
        <Disp Icon="Str" />
      </Item>
      <Item ItemId=";CommandHelpUsageSynopsis" ItemType="0" PsrId="306" InstFlg="true" Leaf="true">
        <Str Cat="Text">
          <Val><![CDATA[<helptitle>Synopsis</helptitle><br/>]]></Val>
          <Tgt Cat="Text" Stat="Loc" Orig="New">
            <Val><![CDATA[<helptitle>Přehled</helptitle><br/>]]></Val>
          </Tgt>
        </Str>
        <Disp Icon="Str" />
      </Item>
      <Item ItemId=";FailedFileRead" ItemType="0" PsrId="306" InstFlg="true" Leaf="true">
        <Str Cat="Text">
          <Val><![CDATA[Failed to read file from {0}]]></Val>
          <Tgt Cat="Text" Stat="Loc" Orig="New">
            <Val><![CDATA[Nepovedlo se přečíst soubor z {0}.]]></Val>
          </Tgt>
        </Str>
        <Disp Icon="Str" />
      </Item>
      <Item ItemId=";FailedFileWrite" ItemType="0" PsrId="306" InstFlg="true" Leaf="true">
        <Str Cat="Text">
          <Val><![CDATA[Failed to write file at {0}]]></Val>
          <Tgt Cat="Text" Stat="Loc" Orig="New">
            <Val><![CDATA[Nepovedlo se zapsat soubor v {0}.]]></Val>
          </Tgt>
        </Str>
        <Disp Icon="Str" />
      </Item>
      <Item ItemId=";FailedRecursiveCopy" ItemType="0" PsrId="306" InstFlg="true" Leaf="true">
        <Str Cat="Text">
          <Val><![CDATA[Failed to recursively copy from {0} to {1}]]></Val>
          <Tgt Cat="Text" Stat="Loc" Orig="New">
            <Val><![CDATA[Nepovedlo se rekurzivně kopírovat z {0} do {1}.]]></Val>
          </Tgt>
        </Str>
        <Disp Icon="Str" />
      </Item>
      <Item ItemId=";InnerErrorToString" ItemType="0" PsrId="306" InstFlg="true" Leaf="true">
        <Str Cat="Text">
          <Val><![CDATA[Inner Error:]A;{0}]]></Val>
          <Tgt Cat="Text" Stat="Loc" Orig="New">
            <Val><![CDATA[Vnitřní chyba:]A;{0}]]></Val>
          </Tgt>
        </Str>
        <Disp Icon="Str" />
      </Item>
      <Item ItemId=";LoggedProcessTerminatedWithCode" ItemType="0" PsrId="306" InstFlg="true" Leaf="true">
        <Str Cat="Text">
          <Val><![CDATA[Process exited with code {0}]]></Val>
          <Tgt Cat="Text" Stat="Loc" Orig="New">
            <Val><![CDATA[Proces se ukončil s kódem {0}.]]></Val>
          </Tgt>
        </Str>
        <Disp Icon="Str" />
      </Item>
      <Item ItemId=";PackageLoaderDownloadCompletedMessage" ItemType="0" PsrId="306" InstFlg="true" Leaf="true">
        <Str Cat="Text">
          <Val><![CDATA[{0} downloaded and installed.]]></Val>
          <Tgt Cat="Text" Stat="Loc" Orig="New">
            <Val><![CDATA[Balíček {0} se stáhnul a nainstaloval.]]></Val>
          </Tgt>
        </Str>
        <Disp Icon="Str" />
      </Item>
      <Item ItemId=";PackageLoaderDownloadError" ItemType="0" PsrId="306" InstFlg="true" Leaf="true">
        <Str Cat="Text">
          <Val><![CDATA[Error: Downloading {0} failed.]]></Val>
          <Tgt Cat="Text" Stat="Loc" Orig="New">
            <Val><![CDATA[Chyba: Stahování balíčku {0} se nepovedlo.]]></Val>
          </Tgt>
        </Str>
        <Disp Icon="Str" />
      </Item>
      <Item ItemId=";PackageLoaderDownloadingMessage" ItemType="0" PsrId="306" InstFlg="true" Leaf="true">
        <Str Cat="Text">
          <Val><![CDATA[<bold>Downloading</bold>: {0}]]></Val>
          <Tgt Cat="Text" Stat="Loc" Orig="New">
            <Val><![CDATA[<bold>Stahování</bold>: {0}]]></Val>
          </Tgt>
        </Str>
        <Disp Icon="Str" />
      </Item>
      <Item ItemId=";PackageLoaderInstalledMessage" ItemType="0" PsrId="306" InstFlg="true" Leaf="true">
        <Str Cat="Text">
          <Val><![CDATA[Installed {0}{1}]]></Val>
          <Tgt Cat="Text" Stat="Loc" Orig="New">
            <Val><![CDATA[Nainstalováno: {0}{1}]]></Val>
          </Tgt>
        </Str>
        <Disp Icon="Str" />
      </Item>
      <Item ItemId=";PackageLoaderInvalidPackageVersionSpecifier" ItemType="0" PsrId="306" InstFlg="true" Leaf="true">
        <Str Cat="Text">
          <Val><![CDATA[Error: {0} is an invalid {1} version]]></Val>
          <Tgt Cat="Text" Stat="Loc" Orig="New">
            <Val><![CDATA[Chyba: {0} je neplatná verze {1}.]]></Val>
          </Tgt>
        </Str>
        <Disp Icon="Str" />
      </Item>
      <Item ItemId=";PackageLoaderNpmInstallErrorMessage" ItemType="0" PsrId="306" InstFlg="true" Leaf="true">
        <Str Cat="Text">
          <Val><![CDATA[Error installing {0} via npm. See output for details.]]></Val>
          <Tgt Cat="Text" Stat="Loc" Orig="New">
            <Val><![CDATA[Chyba při instalaci {0} přes npm. Podrobnosti najdete ve výstupu.]]></Val>
          </Tgt>
        </Str>
        <Disp Icon="Str" />
      </Item>
      <Item ItemId=";PackageLoaderNpmInstallFailedConsoleMessage" ItemType="0" PsrId="306" InstFlg="true" Leaf="true">
        <Str Cat="Text">
          <Val><![CDATA[For more information please refer to http://aka.ms/TacoCliKnownIssues]]></Val>
          <Tgt Cat="Text" Stat="Loc" Orig="New">
            <Val><![CDATA[Další informace najdete na adrese http://aka.ms/TacoCliKnownIssues.]]></Val>
          </Tgt>
        </Str>
        <Disp Icon="Str" />
      </Item>
      <Item ItemId=";PackageLoaderNpmInstallFailedEaccess" ItemType="0" PsrId="306" InstFlg="true" Leaf="true">
        <Str Cat="Text">
          <Val><![CDATA[Error installing {0} via npm. Exit Code: {1}. Check permissions of npm cache. For more information, please refer to http://go.microsoft.com/fwlink/?LinkId=613751.]]></Val>
          <Tgt Cat="Text" Stat="Loc" Orig="New">
            <Val><![CDATA[Chyba při instalaci {0} přes npm. Ukončovací kód: {1}. Zkontrolujte oprávnění u mezipaměti npm. Další informace najdete na adrese http://go.microsoft.com/fwlink/?LinkId=613751.]]></Val>
          </Tgt>
        </Str>
        <Disp Icon="Str" />
      </Item>
      <Item ItemId=";PackageLoaderNpmInstallFailedWithCode" ItemType="0" PsrId="306" InstFlg="true" Leaf="true">
        <Str Cat="Text">
          <Val><![CDATA[Error installing {0} via npm. Exit Code: {1}. See output for details.]]></Val>
          <Tgt Cat="Text" Stat="Loc" Orig="New">
            <Val><![CDATA[Chyba při instalaci {0} přes npm. Ukončovací kód: {1}. Podrobnosti najdete ve výstupu.]]></Val>
          </Tgt>
        </Str>
        <Disp Icon="Str" />
      </Item>
      <Item ItemId=";PackageLoaderNpmUpdateErrorMessage" ItemType="0" PsrId="306" InstFlg="true" Leaf="true">
        <Str Cat="Text">
          <Val><![CDATA[Error updating {0} via npm. See output for details.]]></Val>
          <Tgt Cat="Text" Stat="Loc" Orig="New">
            <Val><![CDATA[Chyba při aktualizaci {0} přes npm. Podrobnosti najdete ve výstupu.]]></Val>
          </Tgt>
        </Str>
        <Disp Icon="Str" />
      </Item>
      <Item ItemId=";PackageLoaderNpmUpdateFailedEaccess" ItemType="0" PsrId="306" InstFlg="true" Leaf="true">
        <Str Cat="Text">
          <Val><![CDATA[Error updating {0} via npm. Exit Code: {1}. Check permissions of npm cache. For more information, please refer to http://go.microsoft.com/fwlink/?LinkId=613751.]]></Val>
          <Tgt Cat="Text" Stat="Loc" Orig="New">
            <Val><![CDATA[Chyba při aktualizaci {0} přes npm. Ukončovací kód: {1}. Zkontrolujte oprávnění u mezipaměti npm. Další informace najdete na adrese http://go.microsoft.com/fwlink/?LinkId=613751.]]></Val>
          </Tgt>
        </Str>
        <Disp Icon="Str" />
      </Item>
      <Item ItemId=";PackageLoaderNpmUpdateFailedWithCode" ItemType="0" PsrId="306" InstFlg="true" Leaf="true">
        <Str Cat="Text">
          <Val><![CDATA[Error updating {0} via npm. Exit Code: {1}. See output for details.]]></Val>
          <Tgt Cat="Text" Stat="Loc" Orig="New">
            <Val><![CDATA[Chyba při aktualizaci {0} přes npm. Ukončovací kód: {1}. Podrobnosti najdete ve výstupu.]]></Val>
          </Tgt>
        </Str>
        <Disp Icon="Str" />
      </Item>
<<<<<<< HEAD
=======
      <Item ItemId=";PackageLoaderRunPackageDoesntHaveRequestedBinary" ItemType="0" PsrId="306" InstFlg="true" Leaf="true">
        <Str Cat="Text">
          <Val><![CDATA[Error: Package {0} does not export binary {1}.]]></Val>
        </Str>
        <Disp Icon="Str" />
      </Item>
>>>>>>> 20724c51
      <Item ItemId=";PackageLoaderUpdateUnableToRecover" ItemType="0" PsrId="306" InstFlg="true" Leaf="true">
        <Str Cat="Text">
          <Val><![CDATA[Error attempting to recover from failed installation at {0}.]]></Val>
          <Tgt Cat="Text" Stat="Loc" Orig="New">
            <Val><![CDATA[Při pokusu o obnovení z neúspěšné instalace v {0} došlo k chybě.]]></Val>
          </Tgt>
        </Str>
        <Disp Icon="Str" />
      </Item>
      <Item ItemId=";ProcessLogError" ItemType="0" PsrId="306" InstFlg="true" Leaf="true">
        <Str Cat="Text">
<<<<<<< HEAD
          <Val><![CDATA[Error from writing to stream at %s: %s]]></Val>
          <Tgt Cat="Text" Stat="Loc" Orig="New">
            <Val><![CDATA[Chyba při zápisu do streamu v %s: %s]]></Val>
=======
          <Val><![CDATA[Error from writing to stream at {0}: {1}]]></Val>
          <Tgt Cat="Text" Stat="Loc" Orig="New">
            <Val><![CDATA[Chyba při zápisu do streamu v {0}: {1}]]></Val>
>>>>>>> 20724c51
          </Tgt>
          <Prev Cat="Text">
            <Val><![CDATA[Error from writing to stream at %s: %s]]></Val>
          </Prev>
        </Str>
        <Disp Icon="Str" />
      </Item>
      <Item ItemId=";TacoUtilsExceptionListingfile" ItemType="0" PsrId="306" InstFlg="true" Leaf="true">
        <Str Cat="Text">
          <Val><![CDATA[Cannot find command listing file]]></Val>
          <Tgt Cat="Text" Stat="Loc" Orig="New">
            <Val><![CDATA[Nejde najít soubor výpisu příkazů.]]></Val>
          </Tgt>
        </Str>
        <Disp Icon="Str" />
      </Item>
      <Item ItemId=";TacoUtilsExceptionMissingcommand" ItemType="0" PsrId="306" InstFlg="true" Leaf="true">
        <Str Cat="Text">
          <Val><![CDATA[Cannot find command module for command {0}]]></Val>
          <Tgt Cat="Text" Stat="Loc" Orig="New">
            <Val><![CDATA[Nejde najít modul příkazu {0}.]]></Val>
          </Tgt>
        </Str>
        <Disp Icon="Str" />
      </Item>
      <Item ItemId=";TelemetryCurrentlyOptedInPrompt" ItemType="0" PsrId="306" InstFlg="true" Leaf="true">
        <Str Cat="Text">
          <Val><![CDATA[Would you like to continue doing so?]]></Val>
          <Tgt Cat="Text" Stat="Loc" Orig="New">
            <Val><![CDATA[Chcete pokračovat v tomto postupu?]]></Val>
          </Tgt>
        </Str>
        <Disp Icon="Str" />
      </Item>
      <Item ItemId=";TelemetryCurrentlyOptedOutPrompt" ItemType="0" PsrId="306" InstFlg="true" Leaf="true">
        <Str Cat="Text">
          <Val><![CDATA[Would you like to allow us to collect your usage data?]]></Val>
          <Tgt Cat="Text" Stat="Loc" Orig="New">
            <Val><![CDATA[Chcete nám umožnit shromažďování dat o využití?]]></Val>
          </Tgt>
        </Str>
        <Disp Icon="Str" />
      </Item>
      <Item ItemId=";TelemetryOptInMessage" ItemType="0" PsrId="306" InstFlg="true" Leaf="true">
        <Str Cat="Text">
<<<<<<< HEAD
          <Val><![CDATA[<bold>Do you want to help improve the quality of Microsoft products and services by allowing us to collect your usage data?</bold><br/><br/>You can read our privacy policy that provides information on what data we collect and how we will use it at the following location: <link>https://www.visualstudio.com/en-us/dn948229</link>.]]></Val>
          <Tgt Cat="Text" Stat="Loc" Orig="New">
            <Val><![CDATA[<bold>Chcete přispět ke zlepšování kvality produktů a služeb Microsoft tím, že nám umožníte shromažďovat data o využití?</bold><br/><br/>Můžete si přečíst naše zásady ochrany osobních údajů, v nichž se dozvíte, jaká data shromažďujeme a jak je používáme. Najdete je tady:  <link>https://www.visualstudio.com/cs-cz/dn948229</link>.]]></Val>
          </Tgt>
=======
          <Val><![CDATA[<bold>Help us improve the quality of Microsoft products and services</bold><br/><br/>If you choose to participate, Microsoft will collect usage information on your use of the software and services to identify trends and usage patterns. Microsoft will not collect personal information. You may change your participation option at any time by running "taco feedback". You can read our privacy policy that provides information on what data we collect and how we will use it at <link>https://www.visualstudio.com/en-us/dn948229</link><br/>Your response to this question is automatically collected.]]></Val>
          <Tgt Cat="Text" Stat="Loc" Orig="New">
            <Val><![CDATA[<bold>Pomozte nám zlepšit kvalitu produktů a služeb</bold><br/><br/>Pokud se rozhodnete pro účast, bude Microsoft shromažďovat informace o tom, jak používáte software a služby, abychom mohli určit trendy a vzorce používání. Microsoft nebude shromažďovat osobní údaje. Svoji možnost účasti můžete kdykoliv změnit spuštěním příkazu "taco feedback". Můžete si přečíst naše zásady ochrany osobních údajů, v nichž se dozvíte, jaká data shromažďujeme a jak je používáme. Najdete je tady: <link>https://www.visualstudio.com/en-us/dn948229</link><br />Odpověď na tuto otázku se zaregistruje automaticky.]]></Val>
          </Tgt>
          <Prev Cat="Text">
            <Val><![CDATA[<bold>Do you want to help improve the quality of Microsoft products and services by allowing us to collect your usage data?</bold><br/><br/>You can read our privacy policy that provides information on what data we collect and how we will use it at the following location: <link>https://www.visualstudio.com/en-us/dn948229</link>.]]></Val>
          </Prev>
>>>>>>> 20724c51
        </Str>
        <Disp Icon="Str" />
      </Item>
      <Item ItemId=";TelemetryOptInNo" ItemType="0" PsrId="306" InstFlg="true" Leaf="true">
        <Str Cat="Text">
          <Val><![CDATA[<bold>You are currently not providing usage feedback.</bold><br/><br/>How you use {0} is an important data point we use to help improve Microsoft products and services, and you can read our privacy policy that provides information on what data we collect and how we will use it at the following location: <link>https://www.visualstudio.com/en-us/dn948229</link>]]></Val>
          <Tgt Cat="Text" Stat="Loc" Orig="New">
            <Val><![CDATA[<bold>Aktuálně neposkytujete zpětnou vazbu s daty o využití.</bold><br/><br/>Způsob, jakým používáte {0}, je pro nás důležitým zdrojem dat pro vylepšování produktů a služeb Microsoft. Můžete si přečíst naše zásady ochrany osobních údajů, v nichž se dozvíte, jaká data shromažďujeme a jak je používáme. Najdete je tady: <link>https://www.visualstudio.com/cs-cz/dn948229</link>.]]></Val>
          </Tgt>
        </Str>
        <Disp Icon="Str" />
      </Item>
<<<<<<< HEAD
      <Item ItemId=";TelemetryOptInNote" ItemType="0" PsrId="306" InstFlg="true" Leaf="true">
        <Str Cat="Text">
          <Val><![CDATA[Note: We will send the result of this question even if you select No. ]]></Val>
          <Tgt Cat="Text" Stat="Loc" Orig="New">
            <Val><![CDATA[Poznámka: Výsledek této otázky odešleme i v případě, že vyberete Ne. ]]></Val>
=======
      <Item ItemId=";TelemetryOptInQuestion" ItemType="0" PsrId="306" Leaf="true">
        <Str Cat="Text">
          <Val><![CDATA[Are you willing to participate?]]></Val>
          <Tgt Cat="Text" Stat="Loc" Orig="New">
            <Val><![CDATA[Jste ochotní se zúčastnit?]]></Val>
          </Tgt>
        </Str>
        <Disp Icon="Str" />
      </Item>
      <Item ItemId=";TelemetryOptInQuestion.comment" ItemType="0" PsrId="306" Leaf="true">
        <Str Cat="Text">
          <Val><![CDATA[The prompt string presented to the user asking to opt in for telemetry.]]></Val>
          <Tgt Cat="Text" Stat="Loc" Orig="New">
            <Val><![CDATA[Řetězec, který se ukáže uživateli, s výzvou k vyjádření výslovného souhlasu se shromažďováním telemetrie]]></Val>
>>>>>>> 20724c51
          </Tgt>
        </Str>
        <Disp Icon="Str" />
      </Item>
      <Item ItemId=";TelemetryOptInYes" ItemType="0" PsrId="306" InstFlg="true" Leaf="true">
        <Str Cat="Text">
          <Val><![CDATA[<bold>You are currently providing usage feedback to help improve Microsoft products and services. Thank you!</bold>]]></Val>
          <Tgt Cat="Text" Stat="Loc" Orig="New">
            <Val><![CDATA[<bold>Aktuálně poskytujete zpětnou vazbu s daty o využití, která slouží ke zlepšování produktů a služeb Microsoft. Děkujeme vám!</bold>]]></Val>
          </Tgt>
        </Str>
        <Disp Icon="Str" />
      </Item>
    </Item>
  </Item>
</LCX><|MERGE_RESOLUTION|>--- conflicted
+++ resolved
@@ -263,15 +263,12 @@
         </Str>
         <Disp Icon="Str" />
       </Item>
-<<<<<<< HEAD
-=======
       <Item ItemId=";PackageLoaderRunPackageDoesntHaveRequestedBinary" ItemType="0" PsrId="306" InstFlg="true" Leaf="true">
         <Str Cat="Text">
           <Val><![CDATA[Error: Package {0} does not export binary {1}.]]></Val>
         </Str>
         <Disp Icon="Str" />
       </Item>
->>>>>>> 20724c51
       <Item ItemId=";PackageLoaderUpdateUnableToRecover" ItemType="0" PsrId="306" InstFlg="true" Leaf="true">
         <Str Cat="Text">
           <Val><![CDATA[Error attempting to recover from failed installation at {0}.]]></Val>
@@ -283,15 +280,9 @@
       </Item>
       <Item ItemId=";ProcessLogError" ItemType="0" PsrId="306" InstFlg="true" Leaf="true">
         <Str Cat="Text">
-<<<<<<< HEAD
-          <Val><![CDATA[Error from writing to stream at %s: %s]]></Val>
-          <Tgt Cat="Text" Stat="Loc" Orig="New">
-            <Val><![CDATA[Chyba při zápisu do streamu v %s: %s]]></Val>
-=======
           <Val><![CDATA[Error from writing to stream at {0}: {1}]]></Val>
           <Tgt Cat="Text" Stat="Loc" Orig="New">
             <Val><![CDATA[Chyba při zápisu do streamu v {0}: {1}]]></Val>
->>>>>>> 20724c51
           </Tgt>
           <Prev Cat="Text">
             <Val><![CDATA[Error from writing to stream at %s: %s]]></Val>
@@ -337,12 +328,6 @@
       </Item>
       <Item ItemId=";TelemetryOptInMessage" ItemType="0" PsrId="306" InstFlg="true" Leaf="true">
         <Str Cat="Text">
-<<<<<<< HEAD
-          <Val><![CDATA[<bold>Do you want to help improve the quality of Microsoft products and services by allowing us to collect your usage data?</bold><br/><br/>You can read our privacy policy that provides information on what data we collect and how we will use it at the following location: <link>https://www.visualstudio.com/en-us/dn948229</link>.]]></Val>
-          <Tgt Cat="Text" Stat="Loc" Orig="New">
-            <Val><![CDATA[<bold>Chcete přispět ke zlepšování kvality produktů a služeb Microsoft tím, že nám umožníte shromažďovat data o využití?</bold><br/><br/>Můžete si přečíst naše zásady ochrany osobních údajů, v nichž se dozvíte, jaká data shromažďujeme a jak je používáme. Najdete je tady:  <link>https://www.visualstudio.com/cs-cz/dn948229</link>.]]></Val>
-          </Tgt>
-=======
           <Val><![CDATA[<bold>Help us improve the quality of Microsoft products and services</bold><br/><br/>If you choose to participate, Microsoft will collect usage information on your use of the software and services to identify trends and usage patterns. Microsoft will not collect personal information. You may change your participation option at any time by running "taco feedback". You can read our privacy policy that provides information on what data we collect and how we will use it at <link>https://www.visualstudio.com/en-us/dn948229</link><br/>Your response to this question is automatically collected.]]></Val>
           <Tgt Cat="Text" Stat="Loc" Orig="New">
             <Val><![CDATA[<bold>Pomozte nám zlepšit kvalitu produktů a služeb</bold><br/><br/>Pokud se rozhodnete pro účast, bude Microsoft shromažďovat informace o tom, jak používáte software a služby, abychom mohli určit trendy a vzorce používání. Microsoft nebude shromažďovat osobní údaje. Svoji možnost účasti můžete kdykoliv změnit spuštěním příkazu "taco feedback". Můžete si přečíst naše zásady ochrany osobních údajů, v nichž se dozvíte, jaká data shromažďujeme a jak je používáme. Najdete je tady: <link>https://www.visualstudio.com/en-us/dn948229</link><br />Odpověď na tuto otázku se zaregistruje automaticky.]]></Val>
@@ -350,7 +335,6 @@
           <Prev Cat="Text">
             <Val><![CDATA[<bold>Do you want to help improve the quality of Microsoft products and services by allowing us to collect your usage data?</bold><br/><br/>You can read our privacy policy that provides information on what data we collect and how we will use it at the following location: <link>https://www.visualstudio.com/en-us/dn948229</link>.]]></Val>
           </Prev>
->>>>>>> 20724c51
         </Str>
         <Disp Icon="Str" />
       </Item>
@@ -363,13 +347,6 @@
         </Str>
         <Disp Icon="Str" />
       </Item>
-<<<<<<< HEAD
-      <Item ItemId=";TelemetryOptInNote" ItemType="0" PsrId="306" InstFlg="true" Leaf="true">
-        <Str Cat="Text">
-          <Val><![CDATA[Note: We will send the result of this question even if you select No. ]]></Val>
-          <Tgt Cat="Text" Stat="Loc" Orig="New">
-            <Val><![CDATA[Poznámka: Výsledek této otázky odešleme i v případě, že vyberete Ne. ]]></Val>
-=======
       <Item ItemId=";TelemetryOptInQuestion" ItemType="0" PsrId="306" Leaf="true">
         <Str Cat="Text">
           <Val><![CDATA[Are you willing to participate?]]></Val>
@@ -384,7 +361,6 @@
           <Val><![CDATA[The prompt string presented to the user asking to opt in for telemetry.]]></Val>
           <Tgt Cat="Text" Stat="Loc" Orig="New">
             <Val><![CDATA[Řetězec, který se ukáže uživateli, s výzvou k vyjádření výslovného souhlasu se shromažďováním telemetrie]]></Val>
->>>>>>> 20724c51
           </Tgt>
         </Str>
         <Disp Icon="Str" />
