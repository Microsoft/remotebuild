<?xml version="1.0" encoding="utf-8"?>
<LCX SchemaVersion="6.0" Name="resources.json" PsrId="306" FileType="1" SrcCul="en-US" TgtCul="cs-CZ" Desc="Commenting file created by LCXAdmin. For more information, please visit http://localizability/longhorn/LcxAdmin.asp" xmlns="http://schemas.microsoft.com/locstudio/2006/6/lcx">
  <Props>
    <Str Name="CustomName1" Val="Custom 1" />
    <Str Name="CustomName2" Val="Custom 2" />
    <Str Name="CustomName3" Val="Custom 3" />
    <Str Name="CustomName4" Val="Custom 4" />
    <Str Name="CustomName5" Val="Custom 5" />
    <Str Name="CustomName6" Val="IQA" />
    <Str Name="HobbitID" Val="c8a3eaa6-2bfe-4e25-8126-990070cffd18" />
  </Props>
  <OwnedComments>
    <Cmt Name="Dev" />
    <Cmt Name="LcxAdmin" />
    <Cmt Name="Loc" />
    <Cmt Name="Note" />
    <Cmt Name="Rccx" />
  </OwnedComments>
  <Settings Name="@vsLocTools@\current\default.lss" Type="LSS" />
  <Item ItemId=";String Table" ItemType="0" PsrId="306" Leaf="false">
    <Disp Icon="Expand" Expand="true" Disp="true" LocTbl="false" />
    <Item ItemId=";Strings" ItemType="0" PsrId="306" Leaf="false">
      <Disp Icon="Str" Disp="true" LocTbl="false" />
      <Item ItemId=";BuildBuilding" ItemType="0" PsrId="306" InstFlg="true" Leaf="true">
        <Str Cat="Text">
          <Val><![CDATA[Building Cordova app.]]></Val>
          <Tgt Cat="Text" Stat="Loc" Orig="New">
            <Val><![CDATA[Sestavuje se aplikace Cordova.]]></Val>
          </Tgt>
        </Str>
        <Disp Icon="Str" />
      </Item>
      <Item ItemId=";BuildComplete" ItemType="0" PsrId="306" InstFlg="true" Leaf="true">
        <Str Cat="Text">
          <Val><![CDATA[Build completed successfully.]]></Val>
          <Tgt Cat="Text" Stat="Loc" Orig="New">
            <Val><![CDATA[Build se úspěšně dokončil.]]></Val>
          </Tgt>
        </Str>
        <Disp Icon="Str" />
      </Item>
      <Item ItemId=";BuildDirectoryNotFound" ItemType="0" PsrId="306" InstFlg="true" Leaf="true">
        <Str Cat="Text">
          <Val><![CDATA[Build directory {0} does not exist.]]></Val>
          <Tgt Cat="Text" Stat="Loc" Orig="New">
            <Val><![CDATA[Adresář buildu {0} neexistuje.]]></Val>
          </Tgt>
        </Str>
        <Disp Icon="Str" />
      </Item>
      <Item ItemId=";BuildDownloaded" ItemType="0" PsrId="306" InstFlg="true" Leaf="true">
        <Str Cat="Text">
          <Val><![CDATA[Build completed and downloaded by client.]]></Val>
          <Tgt Cat="Text" Stat="Loc" Orig="New">
            <Val><![CDATA[Build je dokončený a stažený klientem.]]></Val>
          </Tgt>
        </Str>
        <Disp Icon="Str" />
      </Item>
      <Item ItemId=";BuildExtracted" ItemType="0" PsrId="306" InstFlg="true" Leaf="true">
        <Str Cat="Text">
          <Val><![CDATA[Extracted app contents from uploaded build request]]></Val>
          <Tgt Cat="Text" Stat="Loc" Orig="New">
            <Val><![CDATA[Obsah aplikace se rozbalil z nahrané žádosti o sestavení.]]></Val>
          </Tgt>
        </Str>
        <Disp Icon="Str" />
      </Item>
      <Item ItemId=";BuildInvokedTwice" ItemType="0" PsrId="306" InstFlg="true" Leaf="true">
        <Str Cat="Text">
          <Val><![CDATA[Invalid request: build.js process already in use but was asked to build again. This is likely a programming error as a build.js process is meant to be used only once.]]></Val>
          <Tgt Cat="Text" Stat="Loc" Orig="New">
            <Val><![CDATA[Neplatný požadavek: Proces build.js se už používá, ale objevil se požadavek, aby se sestavil znova. To je pravděpodobně programovací chyba, protože u procesu build.js se předpokládá jen jedno použití.]]></Val>
          </Tgt>
        </Str>
        <Disp Icon="Str" />
      </Item>
      <Item ItemId=";BuildManagerDirInit" ItemType="0" PsrId="306" InstFlg="true" Leaf="true">
        <Str Cat="Text">
          <Val><![CDATA[Build will be executed under: {0}]]></Val>
          <Tgt Cat="Text" Stat="Loc" Orig="New">
            <Val><![CDATA[Build se provede v cestě: {0}]]></Val>
          </Tgt>
        </Str>
        <Disp Icon="Str" />
      </Item>
      <Item ItemId=";BuildMovingOn" ItemType="0" PsrId="306" InstFlg="true" Leaf="true">
        <Str Cat="Text">
          <Val><![CDATA[Done with current build. Checking for next build in queue.]]></Val>
          <Tgt Cat="Text" Stat="Loc" Orig="New">
            <Val><![CDATA[Aktuální build je hotový. Kontroluje se další build ve frontě.]]></Val>
          </Tgt>
        </Str>
        <Disp Icon="Str" />
      </Item>
      <Item ItemId=";BuildNotCompleted" ItemType="0" PsrId="306" InstFlg="true" Leaf="true">
        <Str Cat="Text">
          <Val><![CDATA[Requested build is not yet ready. Status: {0}]]></Val>
          <Tgt Cat="Text" Stat="Loc" Orig="New">
            <Val><![CDATA[Požadovaný build ještě není připravený. Stav: {0}]]></Val>
          </Tgt>
        </Str>
        <Disp Icon="Str" />
      </Item>
      <Item ItemId=";BuildNotFound" ItemType="0" PsrId="306" InstFlg="true" Leaf="true">
        <Str Cat="Text">
          <Val><![CDATA[Build {0} does not exist]]></Val>
          <Tgt Cat="Text" Stat="Loc" Orig="New">
            <Val><![CDATA[Build {0} neexistuje.]]></Val>
          </Tgt>
        </Str>
        <Disp Icon="Str" />
      </Item>
      <Item ItemId=";BuildQueueFull" ItemType="0" PsrId="306" InstFlg="true" Leaf="true">
        <Str Cat="Text">
          <Val><![CDATA[Build request rejected. The build queue is full. Limit is {0} queued builds.]]></Val>
          <Tgt Cat="Text" Stat="Loc" Orig="New">
            <Val><![CDATA[Žádost o build byla odmítnutá. Fronta buildů je plná. Limit pro počet buildů ve frontě: {0}.]]></Val>
          </Tgt>
        </Str>
        <Disp Icon="Str" />
      </Item>
      <Item ItemId=";BuildRetentionDelete" ItemType="0" PsrId="306" InstFlg="true" Leaf="true">
        <Str Cat="Text">
<<<<<<< HEAD
          <Val><![CDATA[Deleting build %d from %s]]></Val>
          <Tgt Cat="Text" Stat="Loc" Orig="New">
            <Val><![CDATA[Odstraňuje se build %d z %s.]]></Val>
=======
          <Val><![CDATA[Deleting build {0} from {1}]]></Val>
          <Tgt Cat="Text" Stat="Loc" Orig="New">
            <Val><![CDATA[Odstraňuje se sestavení {0} z {1}.]]></Val>
>>>>>>> 20724c51
          </Tgt>
          <Prev Cat="Text">
            <Val><![CDATA[Deleting build %d from %s]]></Val>
          </Prev>
        </Str>
        <Disp Icon="Str" />
      </Item>
      <Item ItemId=";BuildRetentionPreDelete" ItemType="0" PsrId="306" InstFlg="true" Leaf="true">
        <Str Cat="Text">
<<<<<<< HEAD
          <Val><![CDATA[Deleting eligible builds. Will delete %d builds.]]></Val>
          <Tgt Cat="Text" Stat="Loc" Orig="New">
            <Val><![CDATA[Odstraňují se buildy splňující podmínky. Celkem jich bude: %d.]]></Val>
=======
          <Val><![CDATA[Deleting eligible builds. Will delete {0} builds.]]></Val>
          <Tgt Cat="Text" Stat="Loc" Orig="New">
            <Val><![CDATA[Odstraňují se sestavení splňující podmínky. Celkem jich bude: {0}.]]></Val>
>>>>>>> 20724c51
          </Tgt>
          <Prev Cat="Text">
            <Val><![CDATA[Deleting eligible builds. Will delete %d builds.]]></Val>
          </Prev>
        </Str>
        <Disp Icon="Str" />
      </Item>
      <Item ItemId=";BuildUploaded" ItemType="0" PsrId="306" InstFlg="true" Leaf="true">
        <Str Cat="Text">
          <Val><![CDATA[Uploaded build request payload.]]></Val>
          <Tgt Cat="Text" Stat="Loc" Orig="New">
            <Val><![CDATA[Datová část žádosti o sestavení se nahrála.]]></Val>
          </Tgt>
        </Str>
        <Disp Icon="Str" />
      </Item>
      <Item ItemId=";CordovaAcquisitionFailed" ItemType="0" PsrId="306" InstFlg="true" Leaf="true">
        <Str Cat="Text">
<<<<<<< HEAD
          <Val><![CDATA[Failed to load cordova {0}: {1}]]></Val>
          <Tgt Cat="Text" Stat="Loc" Orig="New">
            <Val><![CDATA[Nepodařilo se načíst cordovu {0}:{1}]]></Val>
=======
          <Val><![CDATA[Failed to load Cordova {0}: {1}]]></Val>
          <Tgt Cat="Text" Stat="Loc" Orig="New">
            <Val><![CDATA[Nepodařilo se načíst Cordovu {0}: {1}]]></Val>
>>>>>>> 20724c51
          </Tgt>
          <Prev Cat="Text">
            <Val><![CDATA[Failed to load cordova {0}: {1}]]></Val>
          </Prev>
        </Str>
        <Disp Icon="Str" />
      </Item>
      <Item ItemId=";EmulateDisabled" ItemType="0" PsrId="306" InstFlg="true" Leaf="true">
        <Str Cat="Text">
          <Val><![CDATA[Emulate is not enabled on this server.]]></Val>
          <Tgt Cat="Text" Stat="Loc" Orig="New">
            <Val><![CDATA[Emulace není na tomto serveru povolená.]]></Val>
          </Tgt>
        </Str>
        <Disp Icon="Str" />
      </Item>
      <Item ItemId=";ErrorSavingTgz" ItemType="0" PsrId="306" InstFlg="true" Leaf="true">
        <Str Cat="Text">
          <Val><![CDATA[An error occurred while saving the uploaded tgz file to {0}: {1}]]></Val>
          <Tgt Cat="Text" Stat="Loc" Orig="New">
            <Val><![CDATA[Došlo k chybě při ukládání nahraného souboru tgz do souboru {0}: {1}]]></Val>
          </Tgt>
        </Str>
        <Disp Icon="Str" />
      </Item>
      <Item ItemId=";ExceededMaxPings" ItemType="0" PsrId="306" InstFlg="true" Leaf="true">
        <Str Cat="Text">
          <Val><![CDATA[Exceeded max # of pings: {0}]]></Val>
          <Tgt Cat="Text" Stat="Loc" Orig="New">
            <Val><![CDATA[Byl překročený maximální počet příkazů ping: {0}.]]></Val>
          </Tgt>
        </Str>
        <Disp Icon="Str" />
      </Item>
      <Item ItemId=";FailedCreateDirectory" ItemType="0" PsrId="306" InstFlg="true" Leaf="true">
        <Str Cat="Text">
          <Val><![CDATA[Unable to create extract directory {0}: {1}]]></Val>
          <Tgt Cat="Text" Stat="Loc" Orig="New">
            <Val><![CDATA[Nejde vytvořit extrakční adresář {0}: {1}.]]></Val>
          </Tgt>
        </Str>
        <Disp Icon="Str" />
      </Item>
      <Item ItemId=";FirstRunDependencyConfiguration" ItemType="0" PsrId="306" InstFlg="true" Leaf="true">
        <Str Cat="Text">
          <Val><![CDATA[Configuring first-run dependencies.]A;To deploy to physical iOS devices, or to debug a device or simulator, we need some packages from Homebrew, a third party package manager.]A;Installing Homebrew may ask you for an admin password. Do you want to continue?]]></Val>
          <Tgt Cat="Text" Stat="Loc" Orig="New">
            <Val><![CDATA[Konfigurují se závislosti pro první spuštění.]A;Pro nasazování na fyzická zařízení iOS nebo pro vyladění zařízení nebo simulátoru potřebujeme některé balíčky z Homebrew, což je správce balíčků od jiného výrobce.]A;Při instalaci Homebrew budete možná muset zadat heslo správce. Chcete pokračovat?]]></Val>
          </Tgt>
        </Str>
        <Disp Icon="Str" />
      </Item>
      <Item ItemId=";HomebrewInstallationDeclined" ItemType="0" PsrId="306" InstFlg="true" Leaf="true">
        <Str Cat="Text">
          <Val><![CDATA[If you want to enable deploying to devices or debugging apps on devices or the simulator, delete {0} to be asked again.]A;]]></Val>
          <Tgt Cat="Text" Stat="Loc" Orig="New">
            <Val><![CDATA[Pokud chcete povolit nasazení na zařízení nebo ladění aplikací na zařízeních nebo na simulátoru, odstraňte {0}, aby se dotaz objevil znova.]A;]]></Val>
          </Tgt>
        </Str>
        <Disp Icon="Str" />
      </Item>
      <Item ItemId=";HomebrewInstallationFailed" ItemType="0" PsrId="306" InstFlg="true" Leaf="true">
        <Str Cat="Text">
          <Val><![CDATA[Error installing homebrew packages:]A;{0}]]></Val>
          <Tgt Cat="Text" Stat="Loc" Orig="New">
            <Val><![CDATA[Chyba při instalaci balíčků Homebrew:]A;{0}]]></Val>
          </Tgt>
        </Str>
        <Disp Icon="Str" />
      </Item>
      <Item ItemId=";HomebrewInstallationQuery" ItemType="0" PsrId="306" InstFlg="true" Leaf="true">
        <Str Cat="Text">
          <Val><![CDATA[[y]5D;/n? ]]></Val>
          <Tgt Cat="Text" Stat="Loc" Orig="New">
            <Val><![CDATA[[a]5D;/n? ]]></Val>
          </Tgt>
        </Str>
        <Disp Icon="Str" />
      </Item>
      <Item ItemId=";HomebrewInstallationQueryResponse" ItemType="0" PsrId="306" InstFlg="true" Leaf="true">
        <Str Cat="Text">
          <Val><![CDATA[y]]></Val>
          <Tgt Cat="Text" Stat="Loc" Orig="New">
            <Val><![CDATA[a]]></Val>
          </Tgt>
        </Str>
        <Disp Icon="Str" />
      </Item>
      <Item ItemId=";HomebrewInstallationSuccess" ItemType="0" PsrId="306" InstFlg="true" Leaf="true">
        <Str Cat="Text">
          <Val><![CDATA[Successfully installed homebrew packages.]A;]]></Val>
          <Tgt Cat="Text" Stat="Loc" Orig="New">
            <Val><![CDATA[Balíčky Homebrew se úspěšně nainstalovaly.]A;]]></Val>
          </Tgt>
        </Str>
        <Disp Icon="Str" />
      </Item>
      <Item ItemId=";HomebrewPackageVerificationFailed" ItemType="0" PsrId="306" InstFlg="true" Leaf="true">
        <Str Cat="Text">
          <Val><![CDATA[Error verifying homebrew packages:]A;{0}]A;Consider "brew reinstall libimobiledevice ios-webkit-debug-proxy ideviceinstaller" and trying again.]]></Val>
          <Tgt Cat="Text" Stat="Loc" Orig="New">
            <Val><![CDATA[Chyba při ověřování balíčků Homebrew:]A;{0}]A;Zvažte použití příkazu brew reinstall libimobiledevice ios-webkit-debug-proxy ideviceinstaller a opakování této operace.]]></Val>
          </Tgt>
        </Str>
        <Disp Icon="Str" />
      </Item>
      <Item ItemId=";InvalidBuildRequest" ItemType="0" PsrId="306" InstFlg="true" Leaf="true">
        <Str Cat="Text">
          <Val><![CDATA[Invalid build request]]></Val>
          <Tgt Cat="Text" Stat="Loc" Orig="New">
            <Val><![CDATA[Neplatná žádost o sestavení]]></Val>
          </Tgt>
        </Str>
        <Disp Icon="Str" />
      </Item>
      <Item ItemId=";LogFileReadError" ItemType="0" PsrId="306" InstFlg="true" Leaf="true">
        <Str Cat="Text">
          <Val><![CDATA[Error from reading build log file {0}:]]></Val>
          <Tgt Cat="Text" Stat="Loc" Orig="New">
            <Val><![CDATA[Chyba při čtení souboru protokolu sestavení {0}:]]></Val>
          </Tgt>
        </Str>
        <Disp Icon="Str" />
      </Item>
      <Item ItemId=";MalformedBuildInfo" ItemType="0" PsrId="306" InstFlg="true" Leaf="true">
        <Str Cat="Text">
          <Val><![CDATA[Unable to find appropriate package for specified build]]></Val>
          <Tgt Cat="Text" Stat="Loc" Orig="New">
            <Val><![CDATA[Nejde najít odpovídající balíček pro zadaný build.]]></Val>
          </Tgt>
        </Str>
        <Disp Icon="Str" />
      </Item>
      <Item ItemId=";NewBuildQueued" ItemType="0" PsrId="306" InstFlg="true" Leaf="true">
        <Str Cat="Text">
          <Val><![CDATA[A build is currently building. Queuing up {0}]]></Val>
          <Tgt Cat="Text" Stat="Loc" Orig="New">
            <Val><![CDATA[Momentálně se sestavuje jiný build. Build {0} se zařadí do fronty.]]></Val>
          </Tgt>
        </Str>
        <Disp Icon="Str" />
      </Item>
      <Item ItemId=";NewBuildStarted" ItemType="0" PsrId="306" InstFlg="true" Leaf="true">
        <Str Cat="Text">
          <Val><![CDATA[Taking {0} as current build]]></Val>
          <Tgt Cat="Text" Stat="Loc" Orig="New">
            <Val><![CDATA[Build {0} se vezme jako aktuální.]]></Val>
          </Tgt>
        </Str>
        <Disp Icon="Str" />
      </Item>
      <Item ItemId=";NewBuildSubmitted" ItemType="0" PsrId="306" InstFlg="true" Leaf="true">
        <Str Cat="Text">
          <Val><![CDATA[New build request submitted:]]></Val>
          <Tgt Cat="Text" Stat="Loc" Orig="New">
            <Val><![CDATA[Odeslala se nová žádost o build:]]></Val>
          </Tgt>
        </Str>
        <Disp Icon="Str" />
      </Item>
      <Item ItemId=";NoResourcesForLanguage" ItemType="0" PsrId="306" InstFlg="true" Leaf="true">
        <Str Cat="Text">
          <Val><![CDATA[No resources defined for language {0}]]></Val>
          <Tgt Cat="Text" Stat="Loc" Orig="New">
            <Val><![CDATA[Pro jazyk {0} nejsou definované žádné prostředky.]]></Val>
          </Tgt>
        </Str>
        <Disp Icon="Str" />
      </Item>
      <Item ItemId=";NoTgzFound" ItemType="0" PsrId="306" InstFlg="true" Leaf="true">
        <Str Cat="Text">
          <Val><![CDATA[Build tgz file no longer exists on file system at {0}]]></Val>
          <Tgt Cat="Text" Stat="Loc" Orig="New">
            <Val><![CDATA[Soubor tgz buildu už neexistuje v systému souborů v {0}.]]></Val>
          </Tgt>
        </Str>
        <Disp Icon="Str" />
      </Item>
      <Item ItemId=";TacoRemoteConfigAllowsEmulate" ItemType="0" PsrId="306" InstFlg="true" Leaf="true">
        <Str Cat="Text">
          <Val><![CDATA[true if server should support running builds in iOS simulator, false if not (defaults to true if not specified)]]></Val>
          <Tgt Cat="Text" Stat="Loc" Orig="New">
            <Val><![CDATA[Hodnota true v případě, že by server měl podporovat spouštění buildů v simulátoru iOS. Hodnota false v opačném případě (výchozí hodnota je true).]]></Val>
          </Tgt>
        </Str>
        <Disp Icon="Str" />
      </Item>
      <Item ItemId=";TacoRemoteConfigDeleteBuildsOnShutdown" ItemType="0" PsrId="306" InstFlg="true" Leaf="true">
        <Str Cat="Text">
          <Val><![CDATA[Delete all builds when the server is shutdown (defaults to true if not specified)]]></Val>
          <Tgt Cat="Text" Stat="Loc" Orig="New">
            <Val><![CDATA[Odstraní všechny buildy při vypnutí serveru (výchozí hodnota je true).]]></Val>
          </Tgt>
        </Str>
        <Disp Icon="Str" />
      </Item>
      <Item ItemId=";TacoRemoteConfigMaxBuildsInQueue" ItemType="0" PsrId="306" InstFlg="true" Leaf="true">
        <Str Cat="Text">
          <Val><![CDATA[Maximum number of builds to allow in build queue. New builds over this limit are rejected (defaults to 10 if not specified)]]></Val>
          <Tgt Cat="Text" Stat="Loc" Orig="New">
            <Val><![CDATA[Maximální počet buildů povolený ve frontě buildů. Nové buildy překračující tento limit se budou odmítat (výchozí nastavení: 10).]]></Val>
          </Tgt>
        </Str>
        <Disp Icon="Str" />
      </Item>
      <Item ItemId=";TacoRemoteConfigMaxBuildsToKeep" ItemType="0" PsrId="306" InstFlg="true" Leaf="true">
        <Str Cat="Text">
          <Val><![CDATA[Maximum number of builds to retain on disk (defaults to 20 if not specified)]]></Val>
          <Tgt Cat="Text" Stat="Loc" Orig="New">
            <Val><![CDATA[Maximální počet buildů, které se mají zachovat na disku (výchozí nastavení: 20)]]></Val>
          </Tgt>
        </Str>
        <Disp Icon="Str" />
      </Item>
      <Item ItemId=";TacoRemoteConfigNativeDebugProxyPort" ItemType="0" PsrId="306" InstFlg="true" Leaf="true">
        <Str Cat="Text">
          <Val><![CDATA[Port number for native debugger (defaults to 3001 if not specified)]]></Val>
          <Tgt Cat="Text" Stat="Loc" Orig="New">
            <Val><![CDATA[Číslo portu pro nativní ladicí program (výchozí nastavení: 3001)]]></Val>
          </Tgt>
        </Str>
        <Disp Icon="Str" />
      </Item>
      <Item ItemId=";TacoRemoteConfigWebDebugProxyDevicePort" ItemType="0" PsrId="306" InstFlg="true" Leaf="true">
        <Str Cat="Text">
          <Val><![CDATA[Port number for webkit debugger device discovery (defaults to 9221 if not specified)]]></Val>
          <Tgt Cat="Text" Stat="Loc" Orig="New">
            <Val><![CDATA[Číslo portu pro zjišťování zařízení pro ladicí program webkitů (výchozí nastavení: 9221)]]></Val>
          </Tgt>
        </Str>
        <Disp Icon="Str" />
      </Item>
      <Item ItemId=";TacoRemoteConfigWebDebugProxyPortMax" ItemType="0" PsrId="306" InstFlg="true" Leaf="true">
        <Str Cat="Text">
          <Val><![CDATA[Last port number for webkit debugger to assign to devices (defaults to 9322 if not specified)]]></Val>
          <Tgt Cat="Text" Stat="Loc" Orig="New">
            <Val><![CDATA[Číslo posledního portu pro ladicí program webkitů, které se má přiřadit k zařízením (výchozí nastavení: 9322)]]></Val>
          </Tgt>
        </Str>
        <Disp Icon="Str" />
      </Item>
      <Item ItemId=";TacoRemoteConfigWebDebugProxyPortMin" ItemType="0" PsrId="306" InstFlg="true" Leaf="true">
        <Str Cat="Text">
          <Val><![CDATA[First port number for webkit debugger to assign to devices (defaults to 9222 if not specified)]]></Val>
          <Tgt Cat="Text" Stat="Loc" Orig="New">
            <Val><![CDATA[Číslo prvního portu pro ladicí program webkitů, které se má přiřadit k zařízením (výchozí nastavení: 9222)]]></Val>
          </Tgt>
        </Str>
        <Disp Icon="Str" />
      </Item>
      <Item ItemId=";TacoRemoteHelpDescription" ItemType="0" PsrId="306" InstFlg="true" Leaf="true">
        <Str Cat="Text">
          <Val><![CDATA[taco-remote enables building Apache Cordova projects remotely.]]></Val>
          <Tgt Cat="Text" Stat="Loc" Orig="New">
            <Val><![CDATA[Příkaz taco-remote umožňuje vzdálené sestavování projektů Apache Cordova.]]></Val>
          </Tgt>
        </Str>
        <Disp Icon="Str" />
      </Item>
      <Item ItemId=";TacoRemoteHelpExample" ItemType="0" PsrId="306" InstFlg="true" Leaf="true">
        <Str Cat="Text">
          <Val><![CDATA[Use following config file to configure remotebuild port, web debug proxy port, no builds retention and build cleanup on shutdown]]></Val>
          <Tgt Cat="Text" Stat="Loc" Orig="New">
            <Val><![CDATA[Pomocí následujícího konfiguračního souboru nakonfigurujte port pro remotebuild, proxy port pro ladění webu, neuchovávání žádných buildů a čištění buildů při vypnutí systému.]]></Val>
          </Tgt>
        </Str>
        <Disp Icon="Str" />
      </Item>
      <Item ItemId=";TacoRemoteHelpNotes" ItemType="0" PsrId="306" InstFlg="true" Leaf="true">
        <Str Cat="Text">
          <Val><![CDATA[More documentation for configuring taco remote build can be found at <link>http://go.microsoft.com/fwlink/?LinkId=618174</link>]]></Val>
          <Tgt Cat="Text" Stat="Loc" Orig="New">
            <Val><![CDATA[Další dokumentaci ke konfiguraci vzdáleného buildu taco najdete na webu <link>http://go.microsoft.com/fwlink/?LinkId=618174</link>.]]></Val>
          </Tgt>
        </Str>
        <Disp Icon="Str" />
      </Item>
      <Item ItemId=";TgzExtractError" ItemType="0" PsrId="306" InstFlg="true" Leaf="true">
        <Str Cat="Text">
          <Val><![CDATA[An error occurred in extracting contents from {0}: {1}]]></Val>
          <Tgt Cat="Text" Stat="Loc" Orig="New">
            <Val><![CDATA[Došlo k chybě při extrakci obsahu z {0}: {1}.]]></Val>
          </Tgt>
        </Str>
        <Disp Icon="Str" />
      </Item>
      <Item ItemId=";UploadExtractedSuccessfully" ItemType="0" PsrId="306" InstFlg="true" Leaf="true">
        <Str Cat="Text">
          <Val><![CDATA[Extracted app contents from uploaded build request to {0}. Requesting build.]]></Val>
          <Tgt Cat="Text" Stat="Loc" Orig="New">
            <Val><![CDATA[Extrahoval se obsah aplikace ze žádosti o nahraný build do {0}. Odesílá se žádost o build.]]></Val>
          </Tgt>
        </Str>
        <Disp Icon="Str" />
      </Item>
      <Item ItemId=";UploadSavedSuccessfully" ItemType="0" PsrId="306" InstFlg="true" Leaf="true">
        <Str Cat="Text">
          <Val><![CDATA[Saved uploaded build to {0}]]></Val>
          <Tgt Cat="Text" Stat="Loc" Orig="New">
            <Val><![CDATA[Nahraný build se uložil do {0}.]]></Val>
          </Tgt>
        </Str>
        <Disp Icon="Str" />
      </Item>
      <Item ItemId=";UploadSaving" ItemType="0" PsrId="306" InstFlg="true" Leaf="true">
        <Str Cat="Text">
          <Val><![CDATA[Saving build request payload to : {0}]]></Val>
          <Tgt Cat="Text" Stat="Loc" Orig="New">
            <Val><![CDATA[Datová část žádosti o build se ukládá do: {0}.]]></Val>
          </Tgt>
        </Str>
        <Disp Icon="Str" />
      </Item>
    </Item>
  </Item>
</LCX><|MERGE_RESOLUTION|>--- conflicted
+++ resolved
@@ -122,15 +122,9 @@
       </Item>
       <Item ItemId=";BuildRetentionDelete" ItemType="0" PsrId="306" InstFlg="true" Leaf="true">
         <Str Cat="Text">
-<<<<<<< HEAD
-          <Val><![CDATA[Deleting build %d from %s]]></Val>
-          <Tgt Cat="Text" Stat="Loc" Orig="New">
-            <Val><![CDATA[Odstraňuje se build %d z %s.]]></Val>
-=======
           <Val><![CDATA[Deleting build {0} from {1}]]></Val>
           <Tgt Cat="Text" Stat="Loc" Orig="New">
             <Val><![CDATA[Odstraňuje se sestavení {0} z {1}.]]></Val>
->>>>>>> 20724c51
           </Tgt>
           <Prev Cat="Text">
             <Val><![CDATA[Deleting build %d from %s]]></Val>
@@ -140,15 +134,9 @@
       </Item>
       <Item ItemId=";BuildRetentionPreDelete" ItemType="0" PsrId="306" InstFlg="true" Leaf="true">
         <Str Cat="Text">
-<<<<<<< HEAD
-          <Val><![CDATA[Deleting eligible builds. Will delete %d builds.]]></Val>
-          <Tgt Cat="Text" Stat="Loc" Orig="New">
-            <Val><![CDATA[Odstraňují se buildy splňující podmínky. Celkem jich bude: %d.]]></Val>
-=======
           <Val><![CDATA[Deleting eligible builds. Will delete {0} builds.]]></Val>
           <Tgt Cat="Text" Stat="Loc" Orig="New">
             <Val><![CDATA[Odstraňují se sestavení splňující podmínky. Celkem jich bude: {0}.]]></Val>
->>>>>>> 20724c51
           </Tgt>
           <Prev Cat="Text">
             <Val><![CDATA[Deleting eligible builds. Will delete %d builds.]]></Val>
@@ -167,15 +155,9 @@
       </Item>
       <Item ItemId=";CordovaAcquisitionFailed" ItemType="0" PsrId="306" InstFlg="true" Leaf="true">
         <Str Cat="Text">
-<<<<<<< HEAD
-          <Val><![CDATA[Failed to load cordova {0}: {1}]]></Val>
-          <Tgt Cat="Text" Stat="Loc" Orig="New">
-            <Val><![CDATA[Nepodařilo se načíst cordovu {0}:{1}]]></Val>
-=======
           <Val><![CDATA[Failed to load Cordova {0}: {1}]]></Val>
           <Tgt Cat="Text" Stat="Loc" Orig="New">
             <Val><![CDATA[Nepodařilo se načíst Cordovu {0}: {1}]]></Val>
->>>>>>> 20724c51
           </Tgt>
           <Prev Cat="Text">
             <Val><![CDATA[Failed to load cordova {0}: {1}]]></Val>
