﻿/// <reference path="typings/node.d.ts" />
/// <reference path="typings/Q.d.ts" />
/// <reference path="typings/gulp.d.ts" />
/// <reference path="typings/gulp-extensions.d.ts" />
/// <reference path="typings/nopt.d.ts" />

var runSequence = require("run-sequence");
import gulp = require ("gulp");
import path = require ("path");
import Q = require ("q");
import stylecopUtil = require ("../tools/stylecop-util");
import tsUtil = require ("./taco-cli/compile/typescript-util");
import gulpUtils = require("../tools/GulpUtils");
import nopt = require ("nopt");
 
var buildConfig = require("../../src/build_config.json");
var tacoModules = ["taco-utils", "taco-cli", "remotebuild", "taco-remote", "taco-remote-lib"];

<<<<<<< HEAD
var modulesToInstallAndTest = ["taco-utils", "taco-cli", "taco-kits", "remotebuild", "taco-remote", "taco-remote-lib"];
=======
// honour --moduleFilter flag.
// gulp --moduleFilter taco-cli will build/install/run tests only for taco-cli
var options: any = nopt({ moduleFilter: String, }, {}, process.argv);
if (options.moduleFilter && tacoModules.indexOf(options.moduleFilter) != -1) {
    tacoModules = [options.moduleFilter];
}
>>>>>>> 7c238016

/* Default task for building /src folder into /bin */
gulp.task("default", ["install-build"]);

/* Compiles the typescript files in the project, for fast iterative use */
gulp.task("compile", function (callback: Function): void {
    var tsCompiler = new tsUtil.TypeScriptServices();
    tsCompiler.compileDirectory(buildConfig.src, buildConfig.buildSrc, /*sourceMap*/ true, callback);
});

/* compile + copy */
gulp.task("build", function (callback: Function): void {
    runSequence("compile", "copy", callback);
});

/* full clean build */
gulp.task("rebuild", function (callback: Function): void {
    runSequence("clean", "build", callback);
});

/* Task to install the compiled modules */
gulp.task("install-build", ["build", "prepare-templates"], function (): Q.Promise<any> {
    return gulpUtils.installModules(tacoModules, buildConfig.buildSrc);
});

/* Runs style cop on the sources. */
gulp.task("run-stylecop", function (callback: Function): void {
    var styleCop = new stylecopUtil.StyleCopUtil();
    styleCop.runCop(buildConfig.src, buildConfig.copPath, buildConfig.copConfig, callback);
}); 

/* Cleans up the build location, will have to call "gulp prep" again */
gulp.task("clean", function (callback: (err: Error) => void): void {
    gulpUtils.deleteDirectoryRecursive(path.resolve(buildConfig.build), callback);
});

/* Cleans up only the templates in the build folder */
gulp.task("clean-templates", function (callback: (err: Error) => void): void {
    gulpUtils.deleteDirectoryRecursive(path.resolve(buildConfig.buildTemplates), callback);
});

/* copy package.json and resources.json files from source to bin */
<<<<<<< HEAD
gulp.task("copy", function (): Q.Promise<any> {    
    return Q.all([
        gulp.src(path.join(buildConfig.src, "/**/package.json")).pipe(gulp.dest(buildConfig.buildSrc)),
        gulp.src(path.join(buildConfig.src, "/**/resources.json")).pipe(gulp.dest(buildConfig.buildSrc)),
        gulp.src(path.join(buildConfig.src, "/**/TacoKitMetaData.json")).pipe(gulp.dest(buildConfig.buildSrc)),
        gulp.src(path.join(buildConfig.src, "/**/test/**")).pipe(gulp.dest(buildConfig.buildSrc)),
        gulp.src(path.join(buildConfig.src, "/**/commands.json")).pipe(gulp.dest(buildConfig.buildSrc)),
        gulp.src(path.join(buildConfig.src, "/**/bin/**")).pipe(gulp.dest(buildConfig.buildSrc)),
        gulp.src(path.join(buildConfig.src, "/**/templates/**")).pipe(gulp.dest(buildConfig.buildSrc)),
        gulp.src(path.join(buildConfig.src, "/**/examples/**")).pipe(gulp.dest(buildConfig.buildSrc)),
        gulp.src(path.join(buildConfig.src, "/**/*.ps1")).pipe(gulp.dest(buildConfig.buildSrc)),
    ].map(streamToPromise));
=======
gulp.task("copy", function (): Q.Promise<any> {

    return gulpUtils.copyFiles(
        [
            "build_config.json",
            "/**/package.json",
            "/**/resources.json",
            "/**/test/**",
            "/**/commands.json",
            "/**/bin/**",
            "/**/templates/**",
            "/**/examples/**",
            "/**/*.ps1"
        ],
        buildConfig.src, buildConfig.buildSrc);
>>>>>>> 7c238016
});

/* Task to run tests */
gulp.task("run-tests", ["install-build"], function (): Q.Promise<any> {
    return gulpUtils.runAllTests(tacoModules, buildConfig.buildSrc);
});

/* Task to archive template folders */
gulp.task("prepare-templates", ["clean-templates"], function (): Q.Promise<any> {
    return gulpUtils.prepareTemplates(buildConfig.templates, buildConfig.buildTemplates);
});

module.exports = gulp;<|MERGE_RESOLUTION|>--- conflicted
+++ resolved
@@ -14,18 +14,14 @@
 import nopt = require ("nopt");
  
 var buildConfig = require("../../src/build_config.json");
-var tacoModules = ["taco-utils", "taco-cli", "remotebuild", "taco-remote", "taco-remote-lib"];
+var tacoModules = ["taco-utils", "taco-cli", "taco-kits", "remotebuild", "taco-remote", "taco-remote-lib"];
 
-<<<<<<< HEAD
-var modulesToInstallAndTest = ["taco-utils", "taco-cli", "taco-kits", "remotebuild", "taco-remote", "taco-remote-lib"];
-=======
 // honour --moduleFilter flag.
 // gulp --moduleFilter taco-cli will build/install/run tests only for taco-cli
 var options: any = nopt({ moduleFilter: String, }, {}, process.argv);
 if (options.moduleFilter && tacoModules.indexOf(options.moduleFilter) != -1) {
     tacoModules = [options.moduleFilter];
 }
->>>>>>> 7c238016
 
 /* Default task for building /src folder into /bin */
 gulp.task("default", ["install-build"]);
@@ -68,20 +64,6 @@
 });
 
 /* copy package.json and resources.json files from source to bin */
-<<<<<<< HEAD
-gulp.task("copy", function (): Q.Promise<any> {    
-    return Q.all([
-        gulp.src(path.join(buildConfig.src, "/**/package.json")).pipe(gulp.dest(buildConfig.buildSrc)),
-        gulp.src(path.join(buildConfig.src, "/**/resources.json")).pipe(gulp.dest(buildConfig.buildSrc)),
-        gulp.src(path.join(buildConfig.src, "/**/TacoKitMetaData.json")).pipe(gulp.dest(buildConfig.buildSrc)),
-        gulp.src(path.join(buildConfig.src, "/**/test/**")).pipe(gulp.dest(buildConfig.buildSrc)),
-        gulp.src(path.join(buildConfig.src, "/**/commands.json")).pipe(gulp.dest(buildConfig.buildSrc)),
-        gulp.src(path.join(buildConfig.src, "/**/bin/**")).pipe(gulp.dest(buildConfig.buildSrc)),
-        gulp.src(path.join(buildConfig.src, "/**/templates/**")).pipe(gulp.dest(buildConfig.buildSrc)),
-        gulp.src(path.join(buildConfig.src, "/**/examples/**")).pipe(gulp.dest(buildConfig.buildSrc)),
-        gulp.src(path.join(buildConfig.src, "/**/*.ps1")).pipe(gulp.dest(buildConfig.buildSrc)),
-    ].map(streamToPromise));
-=======
 gulp.task("copy", function (): Q.Promise<any> {
 
     return gulpUtils.copyFiles(
@@ -91,13 +73,13 @@
             "/**/resources.json",
             "/**/test/**",
             "/**/commands.json",
+            "/**/TacoKitMetaData.json",
             "/**/bin/**",
             "/**/templates/**",
             "/**/examples/**",
             "/**/*.ps1"
         ],
         buildConfig.src, buildConfig.buildSrc);
->>>>>>> 7c238016
 });
 
 /* Task to run tests */
