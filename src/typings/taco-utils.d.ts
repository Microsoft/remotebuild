--- conflicted
+++ resolved
@@ -1,89 +1,3 @@
-<<<<<<< HEAD
-/// <reference path="../typings/node.d.ts" />
-/// <reference path="../typings/colors.d.ts" />
-declare module TacoUtility {
-    module Logger {
-        /**
-         * Warning levels
-         */
-        enum Level {
-            Warn = 0,
-            Error = 1,
-            Link = 2,
-            Normal = 3,
-            Success = 4,
-            NormalBold = 5,
-        }
-        /**
-         * returns colorized string
-         * wrapping "colors" module because not yet possible to combine themes, i.e. ["yellow", "bold"]:  https://github.com/Marak/colors.js/issues/72
-         */
-        function colorize(msg: string, level: Level): string;
-        /**
-         * log
-         */
-        function log(msg: string, level: Level): void;
-        /**
-         * for quick logging use
-         */
-        function logLine(msg: string, level: Level): void;
-        function logErrorLine(msg: string): void;
-        function logWarnLine(msg: string): void;
-        function logLinkLine(msg: string): void;
-        function logNormalLine(msg: string): void;
-        function logNormalBoldLine(msg: string): void;
-        function logSuccessLine(msg: string): void;
-    }
-    module Commands {
-        interface INameDescription {
-            name: string;
-            description: string;
-        }
-        interface ICommandInfo {
-            synopsis: string;
-            modulePath: string;
-            description: string;
-            args: INameDescription[];
-            options: INameDescription[];
-        }
-        /**
-         * Base command class, all other commands inherit from this
-         */
-        interface ICommand {
-            info: ICommandInfo;
-            run(args: string[]): void;
-            canHandleArgs(args: string[]): boolean;
-        }
-        /**
-         * Factory to create new Commands classes
-         */
-        class CommandFactory {
-            private static args;
-            static Listings: any;
-            private static Instance;
-            /**
-             * Factory to create new Commands classes
-             * initialize with json file containing commands
-             */
-            static init(commandsInfoPath: string): void;
-            /**
-             * get specific task object, given task name
-             */
-            static getTask(name: string, inputArgs: string[]): ICommand;
-        }
-    }
-    class ResourcesManager {
-        private static Resources;
-        private static DefaultLanguage;
-        static init(language: string, resourcesDir?: string): void;
-        static getString(id: string, ...optionalArgs: any[]): string;
-        static bestLanguageMatchOrDefault(language: string, resourcesDir: string): string;
-        static loadLanguage(language: string, resourcesDir: string): any;
-        static getOptionalArgsArrayFromFunctionCall(functionArguments: IArguments, startFrom: number): any[];
-    }
-}
-declare module "taco-utils"{
-=======
 /// <reference path="../typings/resources-manager.d.ts" />
 /// <reference path="../typings/build-info.d.ts" />
 /// <reference path="../typings/cordova-config.d.ts" />
@@ -96,6 +10,5 @@
 // that file does for the type's namespace. See util-helper for how it uses Q
 
 declare module "taco-utils" {
->>>>>>> 6c2d3de0
 export = TacoUtility;
 }