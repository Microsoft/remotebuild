{
    "name": "taco-utils",
    "description": "Common utilities used by the Tools for Apache Cordova node modules",
<<<<<<< HEAD
    "version": "1.2.0-dev",
=======
    "version": "1.2.1-dev",
>>>>>>> 226c0f61
    "author": {
        "name": "Microsoft Corporation",
        "email": "vscordovatools-admin@microsoft.com"
    },
    "repository": {
        "type": "git",
        "url": "https://github.com/Microsoft/TACO"
    },
    "bugs": {
        "url" : "https://github.com/Microsoft/TACO/issues", 
        "email" : "vscordovatools-admin@microsoft.com"
    },
    "homepage": "http://taco.tools",
    "main": "tacoUtils.js",
    "scripts": {
        "test": "mocha",
        "coverage": "istanbul cover --report json node_modules/mocha/bin/_mocha -- --reporter spec"
    },
    "dependencies": {
        "applicationinsights": "0.15.5",
        "colors": "^1.0.3",
        "elementtree": "0.1.6",
        "mkdirp": "0.5.0",
        "ncp": "0.5.1",
        "nopt": "^3.0.1",
        "q": "^1.1.2",
        "readline-sync": "^1.2.20",
        "rimraf": "2.2.6",
        "semver": "2.3.1",
        "unorm": "1.3.3",
        "windows-no-runnable": "0.0.6",
        "lodash": "^3.10.1"
    },
    "devDependencies": {
        "typescript": "~1.6.2",
        "mocha": "2.0.1",
        "istanbul": "^0.4.0",
        "should": "4.3.0"
    },
    "license": "MIT"
}<|MERGE_RESOLUTION|>--- conflicted
+++ resolved
@@ -1,11 +1,7 @@
 {
     "name": "taco-utils",
     "description": "Common utilities used by the Tools for Apache Cordova node modules",
-<<<<<<< HEAD
-    "version": "1.2.0-dev",
-=======
     "version": "1.2.1-dev",
->>>>>>> 226c0f61
     "author": {
         "name": "Microsoft Corporation",
         "email": "vscordovatools-admin@microsoft.com"
