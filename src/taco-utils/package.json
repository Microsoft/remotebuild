{
    "name": "taco-utils",
    "description": "Common utilities used by the Tools for Apache Cordova node modules",
    "version": "1.3.1-dev",
    "author": {
        "name": "Microsoft Corporation",
        "email": "vscordovatools-admin@microsoft.com"
    },
    "repository": {
        "type": "git",
        "url": "https://github.com/Microsoft/TACO"
    },
    "bugs": {
        "url" : "https://github.com/Microsoft/TACO/issues", 
        "email" : "vscordovatools-admin@microsoft.com"
    },
    "homepage": "http://taco.tools",
    "main": "tacoUtils.js",
    "scripts": {
        "test": "mocha",
        "coverage": "istanbul cover --report json node_modules/mocha/bin/_mocha -- --reporter spec"
    },
    "dependencies": {
        "applicationinsights": "0.15.5",
        "colors": "^1.0.3",
        "elementtree": "0.1.6",
        "iconv-lite": "^0.4.13",
        "lodash": "^3.10.1",
        "mkdirp": "0.5.0",
        "ncp": "0.5.1",
        "nopt": "^3.0.1",
        "taco-livereload": "file:../taco-livereload",
        "q": "^1.1.2",
        "rimraf": "2.2.6",
        "semver": "2.3.1",
        "unorm": "1.3.3",
<<<<<<< HEAD
        "windows-no-runnable": "0.0.6",
        "wrench": "^1.5.8",
        "lodash": "^3.10.1",
		"npm": "^2.14.7"
=======
        "winreg": "0.0.13",
        "wrench": "^1.5.8"
>>>>>>> 7fc9dc5d
    },
    "devDependencies": {
        "typescript": "~1.6.2",
        "mocha": "2.0.1",
        "istanbul": "^0.4.0",
        "should": "4.3.0"
    },
    "license": "MIT"
}<|MERGE_RESOLUTION|>--- conflicted
+++ resolved
@@ -34,15 +34,10 @@
         "rimraf": "2.2.6",
         "semver": "2.3.1",
         "unorm": "1.3.3",
-<<<<<<< HEAD
         "windows-no-runnable": "0.0.6",
-        "wrench": "^1.5.8",
-        "lodash": "^3.10.1",
-		"npm": "^2.14.7"
-=======
+		"npm": "^2.14.7",
         "winreg": "0.0.13",
         "wrench": "^1.5.8"
->>>>>>> 7fc9dc5d
     },
     "devDependencies": {
         "typescript": "~1.6.2",
