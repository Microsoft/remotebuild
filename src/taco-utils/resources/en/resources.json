--- conflicted
+++ resolved
@@ -61,21 +61,13 @@
     "_CommandHelpUsageAliases.comment": "options header when user types 'taco help'",
     "CommandHelpTableTitle":  "Commands:",
     "_CommandHelpTableTitle.comment": "This is the title that we use for the commands list table that we show when executing 'taco help'", 
-<<<<<<< HEAD
-    "TelemetryOptInMessage": "<bold>Do you want to help improve the quality of {0} by allowing us to collect your usage data?</bold><br/><br/>You can read our privacy policy that provides information on what data we collect and how we will use it at the following location: <link>https://www.visualstudio.com/en-us/dn948229</link>.",
-=======
     "TelemetryOptInMessage": "<bold>Do you want to help improve the quality of Microsoft products and services by allowing us to collect your usage data?</bold><br/><br/>You can read our privacy policy that provides information on what data we collect and how we will use it at the following location: <link>https://www.visualstudio.com/en-us/dn948229</link>.",
->>>>>>> 25a10966
     "_TelemetryOptInMessage.comment":  "The prompt string presented to the user before asking to opt in for telemetry.",
     "TelemetryOptInNote": "Note: We will send the result of this question even if you select No. ",
     "_TelemetryOptInNote.comment":  "Additional information that data will be sent once when the user chooses NOT to send telemetry data.",
     "TelemetryOptInYes": "<bold>You are currently providing usage feedback to help improve Microsoft products and services. Thank you!</bold>",
     "_TelemetryOptInYes.comment":  "The prompt string presented to the user before asking to opt in for telemetry.",
-<<<<<<< HEAD
-     "TelemetryOptInNo": "<bold>You are currently not providing usage feedback.</bold><br/><br/>How you use {0} is an important data point we use to help improve the product, and you can read our privacy policy that provides information on what data we collect and how we will use it at the following location: <link>https://www.visualstudio.com/en-us/dn948229</link>",
-=======
-     "TelemetryOptInNo": "<bold>You are currently not providing usage feedback.</bold><br/><br/>How you use {0} is an important data point we use to help improve Microsoft products and services, and you can read our privacy policy that provides information on what data we collect and how we will use it at the following location: <link>https://www.visualstudio.com/en-us/dn948229</link>",
->>>>>>> 25a10966
+    "TelemetryOptInNo": "<bold>You are currently not providing usage feedback.</bold><br/><br/>How you use {0} is an important data point we use to help improve Microsoft products and services, and you can read our privacy policy that provides information on what data we collect and how we will use it at the following location: <link>https://www.visualstudio.com/en-us/dn948229</link>",
     "_TelemetryOptInNo.comment":  "The prompt string presented to the user before asking to opt in for telemetry.",
     "TelemetryCurrentlyOptedInPrompt": "Would you like to continue doing so?",
     "_TelemetryCurrentlyOptedInPrompt.comment":  "This is the string presented to the user before asking to opt in for telemetry when he has currently opted in.",
