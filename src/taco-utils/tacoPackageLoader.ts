--- conflicted
+++ resolved
@@ -156,11 +156,7 @@
                         deferred.resolve({});
                     } else {
                         rimraf(packageTargetPath, function (): void {
-<<<<<<< HEAD
                             deferred.reject(new Error(resources.getString("packageLoaderNpmInstallFailed", packageName)));
-=======
-                            deferred.reject(new Error("npmInstallFailed"));
->>>>>>> f27e54a5
                         });
                     }
                 });
