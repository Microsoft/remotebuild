--- conflicted
+++ resolved
@@ -1,181 +1,20 @@
-<<<<<<< HEAD
-/// <reference path="../typings/node.d.ts" />
-/// <reference path="../typings/colors.d.ts" />
-
-"use strict";
-import path = require ("path");
-import fs = require ("fs");
-var colors = require("colors");
-
-module TacoUtility {    
-    export module Logger {
-        /**
-         * Warning levels
-         */
-        export enum Level { Warn, Error, Link, Normal, Success, NormalBold };
-
-        /**
-         * returns colorized string
-         * wrapping "colors" module because not yet possible to combine themes, i.e. ["yellow", "bold"]:  https://github.com/Marak/colors.js/issues/72
-         */
-        export function colorize(msg: string, level: Level): string {            
-            colors.setTheme({
-                error: "red",
-                warn: "yellow",
-                link: "blue",
-                normalBold: "bold",
-                success: "green"
-            });
-
-            switch (level) {
-                case Level.Error: return msg.error.bold;
-                case Level.Warn: return msg.warn.bold;
-                case Level.Link: return msg.link.underline;
-                case Level.Normal: return msg;
-                case Level.NormalBold: return msg.normalBold;
-                case Level.Success: return msg.success.bold;
-            }
-        }          
-
-        /**
-         * log
-         */
-        export function log(msg: string, level: Level): void {
-            msg = colorize(msg, level);
-            switch (level) {
-                case Level.Error:
-                case Level.Warn:
-                    process.stderr.write(msg);
-                    return;
-
-                case Level.Link: 
-                case Level.Success:
-                case Level.Normal:
-                case Level.NormalBold:
-                    process.stdout.write(msg);
-                    break;
-            }
-        }
-        
-        /**
-         * for quick logging use
-         */ 
-        export function logLine(msg: string, level: Level): void {
-            log(msg + "\n", level);
-        }
-
-        export function logErrorLine(msg: string): void {
-            logLine(msg, Level.Error);
-        }
-
-        export function logWarnLine(msg: string): void {
-            logLine(msg, Level.Warn);
-        }
-
-        export function logLinkLine(msg: string): void {
-            logLine(msg, Level.Link);
-        }
-
-        export function logNormalLine(msg: string): void {
-            logLine(msg, Level.Normal);
-        }
-
-        export function logNormalBoldLine(msg: string): void {
-            logLine(msg, Level.NormalBold);
-        }
-
-        export function logSuccessLine(msg: string): void {
-            logLine(msg, Level.Success);
-        }   
-    }
-
-    export module Commands {
-        export interface INameDescription {
-            name: string;
-            description: string;
-        }
-
-        export interface ICommandInfo {
-            synopsis: string;
-            modulePath: string;
-            description: string;
-            args: INameDescription[];
-            options: INameDescription[];
-        }
-
-        /**
-         * Base command class, all other commands inherit from this
-         */
-        export interface ICommand {
-            info: ICommandInfo;
-            run(args: string[]): void;
-            canHandleArgs(args: string[]): boolean;
-        }
-
-        /**
-         * Factory to create new Commands classes
-         */
-        export class CommandFactory {          
-            private static Instance: ICommand;
-            public static Listings: any;
-
-            /**
-             * Factory to create new Commands classes
-             * initialize with json file containing commands
-             */
-            public static init(commandsInfoPath: string): void {
-                commandsInfoPath = path.resolve(commandsInfoPath);
-                if (!fs.existsSync(commandsInfoPath)) {
-                    throw new Error(ResourcesManager.getString("taco-utils.exception.listingfile"));
-                }
-
-                CommandFactory.Listings = require(commandsInfoPath);
-            }
-
-            /**
-             * get specific task object, given task name
-             */            
-            public static getTask(name: string, inputArgs: string[]): ICommand {
-                if (!name || !CommandFactory.Listings) {
-                    throw new Error(ResourcesManager.getString("taco-utils.exception.listingfile"));
-                }                
-
-                var moduleInfo: ICommandInfo = CommandFactory.Listings[name];
-                if (!moduleInfo) {
-                    return null;
-                }
-
-                var modulePath = path.resolve(moduleInfo.modulePath);
-                if (!fs.existsSync(modulePath + ".js")) {
-                    throw new Error(ResourcesManager.getString("taco-utils.exception.missingcommand", name));
-                }
-
-                var commandMod: any = require(modulePath);
-                CommandFactory.Instance = new commandMod();
-                CommandFactory.Instance.info = moduleInfo;
-
-                if (CommandFactory.Instance && CommandFactory.Instance.canHandleArgs(inputArgs)) {
-                    return CommandFactory.Instance;
-                } else {
-                    return null;
-                }
-            }            
-        }
-    }
-=======
 "use strict";
 import buildInfo = require ("./build-info");
 import cordovaConfig = require ("./cordova-config");
 import resourcesManager = require ("./resources-manager");
 import utilHelper = require ("./util-helper");
->>>>>>> 6c2d3de0
+import commands = require ("./commands");
+import logger = require ("./logger");
 
+module TacoUtility {
     // put more classes here, known limitation that classes in external modules CANNOT span multiple files    
     /// <disable code="SA1301" justification="We are exporting classes" />
     export var BuildInfo = buildInfo.BuildInfo;
     export var CordovaConfig = cordovaConfig.CordovaConfig;
     export var ResourcesManager = resourcesManager.ResourcesManager;
     export var UtilHelper = utilHelper.UtilHelper;
+    export var Commands = commands.Commands;
+    export var Logger = logger.Logger;
     /// <enable code="SA1301" />
 }
 
