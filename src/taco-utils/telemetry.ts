--- conflicted
+++ resolved
@@ -61,12 +61,12 @@
             public setPiiProperty(name: string, value: string): void {                
                 var hmac = crypto.createHmac("sha256", new Buffer(TelemetryEvent.PII_HASH_KEY, "utf8"));
                 var hashedValue = hmac.update(value).digest("hex");
-                
+
                 this.properties[name] = hashedValue;
 
                 if (Telemetry.isInternal()) {
                     this.properties[name + ".nothashed"] = value;
-                }
+            }
             }
         };
 
@@ -111,32 +111,22 @@
 
         export function send(event: TelemetryEvent, ignoreOptIn: boolean = false): void {
             if (Telemetry.isOptedIn || ignoreOptIn) { 
-                TelemetryUtils.addCommonProperties(event);
-
-                try {
-                    if (event instanceof TelemetryActivity) {
-                        (<TelemetryActivity>event).end();
-                    }
-
-<<<<<<< HEAD
-                    if (appInsights.client) { // no-op if telemetry is not initialized
-                        appInsights.client.trackEvent(event.name, event.properties);
-                        console.log(event.properties);
-                    }
-                } catch (err) {
-                    if (TacoGlobalConfig.logLevel === LogLevel.Diagnostic && err) {
-                        logger.logError(err);
-                    }
-=======
+            TelemetryUtils.addCommonProperties(event);
+
+            try {
+                if (event instanceof TelemetryActivity) {
+                    (<TelemetryActivity>event).end();
+                }
+
                 if (appInsights.client) { // no-op if telemetry is not initialized
                     appInsights.client.trackEvent(event.name, event.properties);
                 }
             } catch (err) {
                 if (TacoGlobalConfig.logLevel === LogLevel.Diagnostic && err) {
                     logger.logError(err);
->>>>>>> a5aafb9a
-                }
-            }
+                }
+            }
+        }
         }
 
         export function isInternal(): boolean {
@@ -177,7 +167,7 @@
 
             public static init(appVersion: string): void {
                 TelemetryUtils.loadSettings();
-
+                
                 appInsights.setup(TelemetryUtils.APPINSIGHTS_INSTRUMENTATIONKEY)
                     .setAutoCollectConsole(false)
                     .setAutoCollectRequests(false)
@@ -317,8 +307,7 @@
 
                     return !!macAddress;
                 });
-
-                console.log(macAddress);
+                
                 return macAddress;
             }
 
