--- conflicted
+++ resolved
@@ -70,14 +70,6 @@
         }
 
         /**
-<<<<<<< HEAD
-         * Logs a separator line in the form of "==============...", with a line break before and after
-         */
-        public static logSeparator(): void {
-            var separatorString: string = Logger.repeat("=", this.MaxRight * 0.6 + 1);
-
-            Logger.log("<br/>" + separatorString + "<br/>");
-=======
          * Logs a separator line "==============="
          */
         public static logSeperatorLine(): void {
@@ -110,7 +102,6 @@
 
             // +2 for spaces around dots
             return Math.max(LoggerHelper.DefaultIndent + maxKeyLength + 1 + LoggerHelper.MinimumDots + 1, LoggerHelper.MinRightIndent);
->>>>>>> 739572f9
         }
 
         private static wordWrapString(str: string, indent: number, maxWidth: number): string {
