﻿{
  "latestTacoRemoteLib": {
    "packageName": "taco-remote-lib",
<<<<<<< HEAD
    "packageId": "taco-remote-lib@1.2.0",
=======
    "packageId": "taco-remote-lib@1.2.1",
>>>>>>> 226c0f61
    "dev":  true
  },

  "samplePackageInNpm": {
    "packageName": "taco-remote-lib",
    "packageId": "taco-remote-lib@0.1.0"
  }
}<|MERGE_RESOLUTION|>--- conflicted
+++ resolved
@@ -1,11 +1,7 @@
 ﻿{
   "latestTacoRemoteLib": {
     "packageName": "taco-remote-lib",
-<<<<<<< HEAD
-    "packageId": "taco-remote-lib@1.2.0",
-=======
     "packageId": "taco-remote-lib@1.2.1",
->>>>>>> 226c0f61
     "dev":  true
   },
 
