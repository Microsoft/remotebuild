--- conflicted
+++ resolved
@@ -1,11 +1,7 @@
 {
     "name": "taco-cli",
     "description": "taco-cli is a command-line interface for rapid Apache Cordova development",
-<<<<<<< HEAD
-    "version": "1.1.0-dev",
-=======
     "version": "1.1.1-dev",
->>>>>>> 3b30bd9d
     "author": {
         "name": "Microsoft Corporation",
         "email": "vscordovatools-admin@microsoft.com"
