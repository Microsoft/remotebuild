﻿/**
﻿ *******************************************************
﻿ *                                                     *
﻿ *   Copyright (C) Microsoft. All rights reserved.     *
﻿ *                                                     *
﻿ *******************************************************
﻿ */

/// <reference path="../../typings/should.d.ts"/>
/// <reference path="../../typings/mocha.d.ts"/>
/// <reference path="../../typings/rimraf.d.ts"/>
/// <reference path="../../typings/wrench.d.ts"/>
/// <reference path="../../typings/tacoUtils.d.ts"/>
/// <reference path="../../typings/tacoKits.d.ts"/>

"use strict";
var should = require("should"); // Note not import: We don't want to refer to should_module, but we need the require to occur since it modifies the prototype of Object.

import fs = require ("fs");
import mocha = require ("mocha");
import os = require ("os");
import path = require ("path");
import Q = require ("q");
import rimraf = require ("rimraf");
import util = require ("util");
import wrench = require ("wrench");

import Create = require ("../cli/create");
import kitHelper = require ("../cli/utils/KitHelper");
import resources = require ("../resources/resourceManager");
import TacoErrorCodes = require ("../cli/tacoErrorCodes");
import tacoKits = require ("taco-kits");
import tacoUtils = require ("taco-utils");
import TemplateManager = require ("../cli/utils/templateManager");
import ms = require ("./utils/memoryStream");

var colors = require("colors/safe");

import TacoKitsErrorCodes = tacoKits.TacoErrorCode;
import TacoUtilsErrorCodes = tacoUtils.TacoErrorCode;
import utils = tacoUtils.UtilHelper;

interface IScenarioList {
    [scenario: number]: string;
}

interface IKeyValuePair<T> {
    [key: string]: T;
}

describe("taco create", function (): void {
    // Test constants
    var createTimeout: number = 60000;
    var tacoFileCount: number = 1;
    var cordovaDefaultProjectFileCount: number = 13; // 6 files and 7 folders

    // The following numbers are for: "plugins", "hooks", "platforms" and ".cordova" folders, and "hooks\readme.md" and ".cordova\cordova.config" files. If our templates ever start to include
    // these files, then to avoid double counting them, we must reduce the counts in this dictionary.
    var cordovaFileCounts: { [kitId: string]: number } = {
        "4.3.0-Kit": 6, // 2 file and 4 folders
        "4.3.1-Kit": 4, // 1 file and 3 folders (no ".cordova\" and ".cordova\cordova.config") 
        "5.1.1-Kit": 4 // 1 file and 3 folders 
    };

    var expectedKitTacoJsonKeyValues: { [kitId: string]: IKeyValuePair<string> } = {
        "4.3.1-Kit" : { kit: "4.3.1-Kit", "cordova-cli": "4.3.1" },
        "5.1.1-Kit" : { kit: "5.1.1-Kit", "cordova-cli": "5.1.1" }
    };

    var expectedCliTacoJsonKeyValues: { [kitId: string]: IKeyValuePair<string> } = {
        "4.3.0" : { "cordova-cli": "4.3.0" },
        "4.3.1" : { "cordova-cli": "4.3.1" },
        "5.1.1" : { "cordova-cli": "5.1.1" }
    };

    // Persistent TemplateManager to count template entries
    var templateManager: TemplateManager;

    // Project info
    var testAppId: string = "testId";
    var testAppName: string = "testAppName";
    var testTemplateId: string = "testTemplate";
    var testKitId: string = "testKit";

    // Important paths
    var runFolder: string = path.resolve(os.tmpdir(), "taco_cli_create_test_run");
    var tacoHome: string = path.join(runFolder, "taco_home");
    var templateCache: string = path.join(tacoHome, "templates");
    var copyFromPath: string = path.resolve(__dirname, "resources", "templates", "testKit", "testTemplate");
    var testTemplateKitSrc: string = path.resolve(__dirname, "resources", "templates", testKitId);
    var testTemplateSrc: string = path.join(testTemplateKitSrc, testTemplateId);

    // Commands for the different end to end scenarios to test
    var successPrefix: string = "success";
    var failurePrefix: string = "failure";
    var successScenarios: IScenarioList = {
        1: util.format("%s --kit 4.3.1-Kit --template typescript %s %s {}", getProjectPath(successPrefix, 1), testAppId, testAppName),
        2: util.format("%s --kit 5.1.1-Kit --template blank %s %s", getProjectPath(successPrefix, 2), testAppId, testAppName),
        3: util.format("%s --kit 4.3.1-Kit --template typescript %s", getProjectPath(successPrefix, 3), testAppId),
        4: util.format("%s --kit 4.3.1-Kit --template blank", getProjectPath(successPrefix, 4)),
        5: util.format("%s --kit 5.1.1-Kit --template", getProjectPath(successPrefix, 5)),
        6: util.format("%s --kit 4.3.1-Kit", getProjectPath(successPrefix, 6)),
        7: util.format("%s --template blank", getProjectPath(successPrefix, 7)),
        8: util.format("%s --template", getProjectPath(successPrefix, 8)),
        9: util.format("%s --copy-from %s", getProjectPath(successPrefix, 9), copyFromPath),
        10: util.format("%s --cordova 4.3.0", getProjectPath(successPrefix, 10)),
        11: util.format("%s --unknownParameter", getProjectPath(successPrefix, 11)),
        12: util.format("%s --kit", getProjectPath(successPrefix, 12)),
        13: util.format("%s --template typescript", getProjectPath(successPrefix, 13))
    };
    var failureScenarios: IScenarioList = {
        1: util.format("%s --kit unknown", getProjectPath(failurePrefix, 1)),
        2: util.format("%s --template unknown", getProjectPath(failurePrefix, 2)),
        3: util.format("%s --kit 5.1.1-Kit --template typescript --copy-from %s", getProjectPath(failurePrefix, 3), copyFromPath),
        4: util.format("%s --kit 5.1.1-Kit --cordova 4.2.0", getProjectPath(failurePrefix, 4)),
        5: util.format("%s --cordova 4.3.0 --template typescript", getProjectPath(failurePrefix, 5)),
        6: util.format("%s --kit 4.3.1-Kit --template typescript %s %s {}", getProjectPath(failurePrefix, 6), testAppId, testAppName),
        7: util.format("%s --kit 5.1.1-Kit --copy-from unknownCopyFromPath", getProjectPath(failurePrefix, 7)),
        8: util.format("%s --cordova unknownCliVersion", getProjectPath(failurePrefix, 8)),
        9: util.format("%s 42", getProjectPath(failurePrefix, 9)),
        10: "",
        11: util.format("%s/invalid/project/path", getProjectPath(failurePrefix, 11)),
        12: util.format("%s", getProjectPath(failurePrefix, 12))
    };

    function getProjectPath(suitePrefix: string, scenario: number): string {
        return path.join(runFolder, suitePrefix + scenario);
    }

    function makeICommandData(scenario: number, scenarioList: IScenarioList): tacoUtils.Commands.ICommandData {
        // Get the scenario's command line
        var args: string[] = scenarioList[scenario].split(" ");

        // Build and return the ICommandData object
        return {
            options: {},
            original: args,
            remain: []
        };
    }

    function countProjectItemsRecursive(projectPath: string): number {
        if (!fs.existsSync(projectPath)) {
            return 0;
        }

        var files: string[] = wrench.readdirSyncRecursive(projectPath);

        return files.length;
    }

    function verifyTacoJsonKeyValues(projectPath: string, keyValues: IKeyValuePair<string>): void {
        var tacoJsonPath: string = path.resolve(projectPath, "taco.json");

        if (!fs.existsSync(tacoJsonPath)) {
            throw new Error("Taco.json file not found");
        }

        var tacoJson: IKeyValuePair<string> = require(tacoJsonPath);

        tacoJson.should.be.eql(tacoJson);
    }

    function runScenarioWithExpectedFileCount(scenario: number, expectedFileCount: number, tacoJsonFileContents?: IKeyValuePair<string>): Q.Promise<any> {
        var create = new Create();

        return create.run(makeICommandData(scenario, successScenarios))
            .then(function (): void {
                var projectPath: string = getProjectPath(successPrefix, scenario);
                var fileCount: number = countProjectItemsRecursive(projectPath);

                fileCount.should.be.exactly(expectedFileCount);

                if (tacoJsonFileContents) {
                    verifyTacoJsonKeyValues(projectPath, tacoJsonFileContents);
                }
            });
    }

    function runScenario(scenario: number, kitUsed: string, templateUsed: string, tacoJsonFileContents?: IKeyValuePair<string>): Q.Promise<any> {
        return templateManager.getTemplateEntriesCount(kitUsed, templateUsed)
            .then(function (templateEntries: number): Q.Promise<any> {
                var totalEntries: number = templateEntries + tacoFileCount + cordovaFileCounts[kitUsed];

                return runScenarioWithExpectedFileCount(scenario, totalEntries, tacoJsonFileContents);
            });
    }

    function runFailureScenario<T>(scenario: number, expectedErrorCode?: T): Q.Promise<any> {
        var create = new Create();

        return create.run(makeICommandData(scenario, failureScenarios))
            .then(function (): Q.Promise<any> {
                throw new Error("Scenario succeeded when it should have failed");
            }, function (err: tacoUtils.TacoError): Q.Promise<any> {
                if (expectedErrorCode) {
                    err.errorCode.should.equal(expectedErrorCode);
                }

                return Q.resolve(null);
            });
    }

    before(function (done: MochaDone): void {
        this.timeout(createTimeout);

        // Set ResourcesManager to test mode
        process.env["TACO_UNIT_TEST"] = true;

        // Set a temporary location for taco_home
        process.env["TACO_HOME"] = tacoHome;

        // Force KitHelper to fetch the package fresh
        kitHelper.kitPackagePromise = null;

        // Instantiate the persistent templateManager
        templateManager = new TemplateManager(kitHelper);

        // Delete existing run folder if necessary
        rimraf(runFolder, function (err: Error): void {
            if (err) {
                done(err);
            } else {
                // Create the run folder for our tests
                wrench.mkdirSyncRecursive(runFolder, 511); // 511 decimal is 0777 octal
                done();
            }
        });
    });

    after(function (done: MochaDone): void {
        this.timeout(2 * createTimeout); // Cleaning up can take a long time if we have several projects
        kitHelper.kitPackagePromise = null;
        rimraf(runFolder, done);
    });

    describe("Success scenarios", function (): void { // Downloading packages from the internet can take a while.
        this.timeout(createTimeout);

        it("Success scenario 1 [path, id, name, cordovaConfig, kit, template]", function (done: MochaDone): void {
            var scenario: number = 1;

            // Should use kit 4.3.1-Kit and template typescript
            runScenario(scenario, "4.3.1-Kit", "typescript", expectedKitTacoJsonKeyValues["4.3.1-Kit"]).then(done, done);
        });

        it("Success scenario 2 [path, id, name, kit, template]", function (done: MochaDone): void {
            var scenario: number = 2;

            // Should use kit 5.1.1-Kit and template blank
            runScenario(scenario, "5.1.1-Kit", "blank", expectedKitTacoJsonKeyValues["5.1.1-Kit"]).then(done, done);
        });

        it("Success scenario 3 [path, id, kit, template]", function (done: MochaDone): void {
            var scenario: number = 3;

            // Should use kit 4.3.1-Kit and template typescript
            runScenario(scenario, "4.3.1-Kit", "typescript", expectedKitTacoJsonKeyValues["4.3.1-Kit"]).then(done, done);
        });

        it("Success scenario 4 [path, kit, template]", function (done: MochaDone): void {
            var scenario: number = 4;

            // Should use kit 4.3.1-Kit and template blank
            runScenario(scenario, "4.3.1-Kit", "blank", expectedKitTacoJsonKeyValues["4.3.1-Kit"]).then(done, done);
        });

        it("Success scenario 5 [path, kit, template (no value)]", function (done: MochaDone): void {
            var scenario: number = 5;

            // Should use kit 5.1.1-Kit and template blank
            runScenario(scenario, "5.1.1-Kit", "blank", expectedKitTacoJsonKeyValues["5.1.1-Kit"]).then(done, done);
        });

        it("Success scenario 6 [path, kit]", function (done: MochaDone): void {
            var scenario: number = 6;

            // Should use kit 4.3.1-Kit and template blank
            runScenario(scenario, "4.3.1-Kit", "blank", expectedKitTacoJsonKeyValues["4.3.1-Kit"]).then(done, done);
        });

        it("Success scenario 7 [path, template]", function (done: MochaDone): void {
            var scenario: number = 7;

            // Should use kit 5.1.1-Kit and template blank
            runScenario(scenario, "5.1.1-Kit", "blank", expectedKitTacoJsonKeyValues["5.1.1-Kit"]).then(done, done);
        });

        it("Success scenario 8 [path, template (no value)]", function (done: MochaDone): void {
            var scenario: number = 8;

            // Should use kit 5.1.1-Kit and template blank
            runScenario(scenario, "5.1.1-Kit", "blank", expectedKitTacoJsonKeyValues["5.1.1-Kit"]).then(done, done);
        });

        it("Success scenario 9 [path, copy-from]", function (done: MochaDone): void {
            var scenario: number = 9;

            // copy-from custom assets: 2 files and 1 folder
            // Kit 5.1.1-Kit: Cordova adds 2 files and 4 folders
            var totalEntries = 9 + tacoFileCount;

            runScenarioWithExpectedFileCount(scenario, totalEntries, expectedKitTacoJsonKeyValues["5.1.1-Kit"]).then(done, done);
        });

        it("Success scenario 10 [path, cli]", function (done: MochaDone): void {
            var scenario: number = 10;

            // CLI 4.2.0 + default Cordova project
            // TACO: adds 1 file
            var totalEntries = cordovaDefaultProjectFileCount + tacoFileCount;

            runScenarioWithExpectedFileCount(scenario, totalEntries, expectedCliTacoJsonKeyValues["4.3.0"]).then(done, done);
        });

        it("Success scenario 11 [path, extra unknown parameter]", function (done: MochaDone): void {
            var scenario: number = 11;

            // Should use kit 5.1.1-Kit and template blank
            runScenario(scenario, "5.1.1-Kit", "blank", expectedKitTacoJsonKeyValues["5.1.1-Kit"]).then(done, done);
        });

        it("Success scenario 12 [path, kit (empty)]", function (done: MochaDone): void {
            var scenario: number = 12;

            // Should use kit 5.1.1-Kit and template blank
            runScenario(scenario, "5.1.1-Kit", "blank", expectedKitTacoJsonKeyValues["5.1.1-Kit"]).then(done, done);
        });

        it("Success scenario 13 [path, template (typescript)]", function (done: MochaDone): void {
            var scenario: number = 13;

            // Should use kit 5.1.1-Kit and template typescript
            runScenario(scenario, "5.1.1-Kit", "typescript", expectedKitTacoJsonKeyValues["5.1.1-Kit"]).then(done, done);
        });
    });

    describe("Failure scenarios", function (): void {
        this.timeout(createTimeout);

        it("Failure scenario 1 [path, kit (unknown value)]", function (done: MochaDone): void {
            // Create command should fail if --kit was specified with an unknown value
            var scenario: number = 1;

            runFailureScenario<TacoKitsErrorCodes>(scenario, TacoKitsErrorCodes.TacoKitsExceptionInvalidKit).then(done, done);
        });

        it("Failure scenario 2 [path, template (unknown value)]", function (done: MochaDone): void {
            // If a template is not found, create command should fail with an appropriate message
            var scenario: number = 2;

            runFailureScenario<TacoKitsErrorCodes>(scenario, TacoKitsErrorCodes.TacoKitsExceptionInvalidTemplate).then(done, done);
        });

        it("Failure scenario 3 [path, kit, template, copy-from]", function (done: MochaDone): void {
            // Create command should fail when both --template and --copy-from are specified
            var scenario: number = 3;

            runFailureScenario<TacoErrorCodes>(scenario, TacoErrorCodes.CommandCreateNotTemplateIfCustomWww).then(done, done);
        });

        it("Failure scenario 4 [path, kit, cli]", function (done: MochaDone): void {
            // Create command should fail when both --kit and --cordova are specified
            var scenario: number = 4;

            runFailureScenario<TacoErrorCodes>(scenario, TacoErrorCodes.CommandCreateNotBothCordovaCliAndKit).then(done, done);
        });

        it("Failure scenario 5 [path, cli, template]", function (done: MochaDone): void {
            // Create command should fail when both --cordova and --template are specified
            var scenario: number = 5;

            runFailureScenario<TacoErrorCodes>(scenario, TacoErrorCodes.CommandCreateNotBothTemplateAndCordovaCli).then(done, done);
        });

        it("Failure scenario 6 [path (value is an existing project)]", function (done: MochaDone): void {
            // Create command should fail when the specified path is a non-empty existing folder (Cordova error)
            var scenario: number = 6;
            var copyDest: string = getProjectPath(failurePrefix, scenario);

            wrench.mkdirSyncRecursive(copyDest, 511); // 511 decimal is 0777 octal
            utils.copyRecursive(testTemplateSrc, copyDest)
                .then(function (): Q.Promise<any> {
                    return runFailureScenario(scenario);
                })
                .then(done, done);
        });

        it("Failure scenario 7 [path, copy-from (unknown path)]", function (done: MochaDone): void {
            // Create command should fail when --copy-from is specified with a path that doesn't exist (Cordova error)
            var scenario: number = 7;

            runFailureScenario(scenario).then(done, done);
        });

        it("Failure scenario 8 [path, cli (unknown value)]", function (done: MochaDone): void {
            // Create command should fail when specified cli version doesn't exist
            var scenario: number = 8;

            runFailureScenario<TacoUtilsErrorCodes>(scenario, TacoUtilsErrorCodes.PackageLoaderInvalidPackageVersionSpecifier).then(done, done);
        });

        it("Failure scenario 9[path, appId (invalid value)]", function (done: MochaDone): void {
            // Create command should fail when an invalid app ID is specified (Cordova error)
            var scenario: number = 9;

            runFailureScenario(scenario).then(done, done);
        });

        it("Failure scenario 10 [(NO path)]", function (done: MochaDone): void {
            // Create command should fail gracefully when the user doesn't provide a path to 'taco create'
            var scenario: number = 10;

            runFailureScenario<TacoErrorCodes>(scenario, TacoErrorCodes.CommandCreateNoPath).then(done, done);
        });

        it("Failure scenario 11 [path (invalid)]", function (done: MochaDone): void {
            // Create command should fail gracefully when the user provides an invalid path to 'taco create'
            var scenario: number = 11;

            runFailureScenario<TacoErrorCodes>(scenario, TacoErrorCodes.CommandCreateInvalidPath).then(done, done);
        });

        it("Failure scenario 12 [path (existing)]", function (done: MochaDone): void {
            // Create command should fail gracefully when the user provides an existing, non-empty path to 'taco create'
            var scenario: number = 12;
            var projectPath: string = getProjectPath(failurePrefix, scenario);

            wrench.mkdirSyncRecursive(path.join(projectPath, "some", "nested", "folders"), 511); // 511 decimal is 0777 octal
            runFailureScenario<TacoErrorCodes>(scenario, TacoErrorCodes.CommandCreatePathNotEmpty).then(done, done);
        });
    });

    describe("Onboarding experience", () => {
        var stdoutWrite = process.stdout.write; // We save the original implementation, so we can restore it later
        var memoryStdout: ms.MemoryStream;

        beforeEach(() => {
            memoryStdout = new ms.MemoryStream; // Each individual test gets a new and empty console
            process.stdout.write = memoryStdout.writeAsFunction(); // We'll be printing into an "in-memory" console, so we can test the output
        });

        after(() => {
            // We just need to reset the stdout just once, after all the tests have finished
            process.stdout.write = stdoutWrite;
        });

        var tenSpaces = "          ";
        var tenMinuses = "----------";
        function testCreateForArguments(createCommandLineArguments: string[],
            expectedMessages: string[],
            alternativeExpectedMessages: string[],
            done: MochaDone): void {
            // Some messages are only printed the first time something is executed. When we run all the tests
            // all those messages don't get printed, but if we only run the onboarding tests, they are the first
            // tests to run, so they do get printed. We accept both options and we validate we got one of them
            var commandData: tacoUtils.Commands.ICommandData = {
                options: {},
                original: createCommandLineArguments,
                remain: createCommandLineArguments.slice()
            };
            var create = new Create();
            create.run(commandData).done(() => {
                var expected = expectedMessages.join("\n");

                var actual = colors.strip(memoryStdout.contentsAsText()); // We don't want to compare the colors
                actual = actual.replace(/ {10,}/g, tenSpaces); // We don't want to count spaces when we have a lot of them, so we replace it with 10
                actual = actual.replace(/-{10,}/g, tenMinuses); // We don't want to count -----s when we have a lot of them, so we replace it with 10 (They also depend dynamically on the path length)
                actual = actual.replace(/ +$/gm, ""); // We also don't want trailing spaces
                actual = actual.replace(/ \.+ ?\n  +/gm, " ..... "); // We undo the word-wrapping
                actual = actual.replace(/ *\n +\(/gm, " ("); // We undo the word-wrapping
                actual = actual.replace(/\n\n /gm, "\n "); // We undo the word-wrapping
                actual = actual.replace(/ \.+ /gm, " ..... "); // We want all the points to always be 5 points .....
<<<<<<< HEAD
                if (expected !== actual) {
                    expected = alternativeExpectedMessages.join("\n");
                }
=======
>>>>>>> aea79a73

                if (expectedMessages.every((msg: string) => actual.indexOf(msg) >= 0) || alternativeExpectedMessages.every((msg: string) => actual.indexOf(msg) >= 0)) {
                    done();
                } else {
                    done(new Error("Bad onboarding for " + createCommandLineArguments));
                }
            }, (arg: any) => {
                done(arg);
            });
        }

        var downloadingDependenciesOutput = ["",
            "PackageLoaderDownloadingMessage",
            "",
            "PackageLoaderDownloadCompletedMessage"];

        it("prints the onboarding experience when using a kit", function (done: MochaDone): void {
            this.timeout(60000); // installing the node packages during create can take a long time

            var projectPath = getProjectPath("onboarding-experience", 1);

            var firstPart = [
                "CommandCreateStatusCreatingNewProject",
                "      ----------",
                "      CommandCreateStatusTableNameDescription ..... HelloTaco",
                "      CommandCreateStatusTableIDDescription ..... io.taco.hellotaco",
                "      CommandCreateStatusTableLocationDescription ..... " + projectPath,
                "      CommandCreateStatusTableKitVersionDescription ..... 4.3.1-Kit",
                "      ----------"];

            var lastPart = [
                "CommandCreateSuccessProjectTemplate",
                "OnboardingExperienceTitle",
                " * HowToUseChangeToProjectFolder",
                " * HowToUseCommandPlatformAddPlatform",
                " * HowToUseCommandInstallReqsPlugin",
                " * HowToUseCommandAddPlugin",
                " * HowToUseCommandSetupRemote",
                " * HowToUseCommandBuildPlatform",
                " * HowToUseCommandEmulatePlatform",
                " * HowToUseCommandRunPlatform",
                "",
                "HowToUseCommandHelp",
                "HowToUseCommandDocs",
                ""];
            testCreateForArguments([projectPath, "--kit", "4.3.1-Kit"],
                firstPart.concat(lastPart),
                firstPart.concat(downloadingDependenciesOutput, lastPart),
                done);
        });

        it("prints the onboarding experience when not using a kit", function (done: MochaDone): void {
            this.timeout(60000); // installing the node packages during create can take a long time

            var projectPath = getProjectPath("onboarding-experience", 2);

            var firstPart = [
                "CommandCreateStatusCreatingNewProject",
                "      ----------",
                "      CommandCreateStatusTableNameDescription ..... HelloTaco",
                "      CommandCreateStatusTableIDDescription ..... io.taco.hellotaco",
                "      CommandCreateStatusTableLocationDescription ..... " + projectPath,
                "      CommandCreateStatusTableCordovaCLIVersionDescription ..... 5.1.1",
                "      ----------"];

            var lastPart = [
                "CommandCreateSuccessProjectCLI",
                "OnboardingExperienceTitle",
                " * HowToUseChangeToProjectFolder",
                " * HowToUseCommandPlatformAddPlatform",
                " * HowToUseCommandInstallReqsPlugin",
                " * HowToUseCommandAddPlugin",
                " * HowToUseCommandSetupRemote",
                " * HowToUseCommandBuildPlatform",
                " * HowToUseCommandEmulatePlatform",
                " * HowToUseCommandRunPlatform",
                "",
                "HowToUseCommandHelp",
                "HowToUseCommandDocs",
                ""];

            testCreateForArguments([projectPath, "--cordova", "5.1.1"],
                firstPart.concat(lastPart),
                firstPart.concat(downloadingDependenciesOutput, lastPart),
                done);
        });

        it("it adds (Deprecated) to a deprecated kit", function (done: MochaDone): void {
            this.timeout(60000); // installing the node packages during create can take a long time

            var projectPath = getProjectPath("onboarding-experience", 3);

            var firstPart = [
                "CommandCreateStatusCreatingNewProject",
                "      ----------",
                "      CommandCreateStatusTableNameDescription ..... HelloTaco",
                "      CommandCreateStatusTableIDDescription ..... io.taco.hellotaco",
                "      CommandCreateStatusTableLocationDescription ..... " + projectPath,
                "      CommandCreateStatusTableKitVersionDescription ..... 4.3.0-Kit (CommandKitListDeprecatedKit)",
                "      ----------"];

            var lastPart = [
                "CommandCreateWarningDeprecatedKit",
                "CommandCreateSuccessProjectTemplate",
                "OnboardingExperienceTitle",
                " * HowToUseChangeToProjectFolder",
                " * HowToUseCommandPlatformAddPlatform",
                " * HowToUseCommandInstallReqsPlugin",
                " * HowToUseCommandAddPlugin",
                " * HowToUseCommandSetupRemote",
                " * HowToUseCommandBuildPlatform",
                " * HowToUseCommandEmulatePlatform",
                " * HowToUseCommandRunPlatform",
                "",
                "HowToUseCommandHelp",
                "HowToUseCommandDocs",
                ""];
            testCreateForArguments([projectPath, "--kit", "4.3.0-Kit"],
                firstPart.concat(lastPart),
                firstPart.concat(downloadingDependenciesOutput, lastPart),
                done);
        });

        it("it adds (Default) to a default kit", function (done: MochaDone): void {
            var projectPath = getProjectPath("onboarding-experience", 4);
            this.timeout(60000); // installing the node packages during create can take a long time
            kitHelper.getDefaultKit().done(defaultKitId => {
                var firstPart = [
                    "CommandCreateStatusCreatingNewProject",
                    "      ----------",
                    "      CommandCreateStatusTableNameDescription ..... HelloTaco",
                    "      CommandCreateStatusTableIDDescription ..... io.taco.hellotaco",
                    "      CommandCreateStatusTableLocationDescription ..... " + projectPath,
                    "      CommandCreateStatusTableKitVersionDescription ..... " + defaultKitId + " (CommandKitListDefaultKit)",
                    "      ----------"];

                var lastPart = [
                    "CommandCreateSuccessProjectTemplate",
                    "OnboardingExperienceTitle",
                    " * HowToUseChangeToProjectFolder",
                    " * HowToUseCommandPlatformAddPlatform",
                    " * HowToUseCommandInstallReqsPlugin",
                    " * HowToUseCommandAddPlugin",
                    " * HowToUseCommandSetupRemote",
                    " * HowToUseCommandBuildPlatform",
                    " * HowToUseCommandEmulatePlatform",
                    " * HowToUseCommandRunPlatform",
                    "",
                    "HowToUseCommandHelp",
                    "HowToUseCommandDocs",
                    ""];
                testCreateForArguments([projectPath, "--kit", defaultKitId],
                    firstPart.concat(lastPart),
                    firstPart.concat(downloadingDependenciesOutput, lastPart),
                    done);
            });
        });
    });

    describe("Telemetry properties", () => {
        var cliVersion = require("../package.json").version;

        function createProjectAndVerifyTelemetryProps(args: string[], expectedProperties: TacoUtility.ICommandTelemetryProperties, done: MochaDone): void {
            var create = new Create();
            var commandData: tacoUtils.Commands.ICommandData = {
                options: {},
                original: args,
                remain: args.slice()
            };

            // Create a dummy test project with no platforms added
            create.run(commandData).done((telemetryParameters: TacoUtility.ICommandTelemetryProperties) => {
                telemetryParameters.should.be.eql(expectedProperties);
                done();
            }, done);
        }

        it("Returns the expected telemetry properties for a kit project created with the Blank template", function (done: MochaDone): void {
            this.timeout(60000); // installing the node packages during create can take a long time

            var projectPath = getProjectPath("Telemetry properties for Create command", 1);

            var expected: TacoUtility.ICommandTelemetryProperties = {
                        cliVersion: { isPii: false, value: cliVersion },
                        kit: { isPii: false, value: "5.1.1-Kit" },
                        template: { isPii: false, value: "blank" },
                        "options.kit": { isPii: false, value: "5.1.1-Kit" }
            };
            createProjectAndVerifyTelemetryProps([projectPath, "--kit", "5.1.1-Kit"], expected, done);
        });

        it("Returns the expected telemetry properties for a kit project created with TypeScript template", function (done: MochaDone): void {
            this.timeout(60000); // installing the node packages during create can take a long time

            var projectPath = getProjectPath("Telemetry properties for Create command", 2);

            var expected: TacoUtility.ICommandTelemetryProperties = {
                        cliVersion: { isPii: false, value: cliVersion },
                        kit: { isPii: false, value: "5.1.1-Kit" },
                        template: { isPii: false, value: "typescript" },
                        "options.kit": { isPii: false, value: "5.1.1-Kit" },
                        "options.template": { isPii: false, value: "typescript" }
            };

            createProjectAndVerifyTelemetryProps([projectPath, "--kit", "5.1.1-Kit", "--template", "typescript"], expected, done);
        });

        it("Returns the expected telemetry properties for a CLI project", function (done: MochaDone): void {
            this.timeout(60000); // installing the node packages during create can take a long time

            var projectPath = getProjectPath("Telemetry properties for Create command", 3);

            var expected: TacoUtility.ICommandTelemetryProperties = {
                        cliVersion: { isPii: false, value: cliVersion },
                        cordova: { isPii: false, value: "5.2.0" },
                        "options.cordova": { isPii: false, value: "5.2.0" }
            };

            createProjectAndVerifyTelemetryProps([projectPath, "--cordova", "5.2.0"], expected, done);
        });
    });
});<|MERGE_RESOLUTION|>--- conflicted
+++ resolved
@@ -14,7 +14,7 @@
 /// <reference path="../../typings/tacoKits.d.ts"/>
 
 "use strict";
-var should = require("should"); // Note not import: We don't want to refer to should_module, but we need the require to occur since it modifies the prototype of Object.
+var should = require("should"); // Note not import: We don't want to refer to should, but we need the require to occur since it modifies the prototype of Object.
 
 import fs = require ("fs");
 import mocha = require ("mocha");
@@ -211,7 +211,7 @@
         process.env["TACO_HOME"] = tacoHome;
 
         // Force KitHelper to fetch the package fresh
-        kitHelper.kitPackagePromise = null;
+        kitHelper.KitPackagePromise = null;
 
         // Instantiate the persistent templateManager
         templateManager = new TemplateManager(kitHelper);
@@ -230,7 +230,7 @@
 
     after(function (done: MochaDone): void {
         this.timeout(2 * createTimeout); // Cleaning up can take a long time if we have several projects
-        kitHelper.kitPackagePromise = null;
+        kitHelper.KitPackagePromise = null;
         rimraf(runFolder, done);
     });
 
@@ -471,12 +471,6 @@
                 actual = actual.replace(/ *\n +\(/gm, " ("); // We undo the word-wrapping
                 actual = actual.replace(/\n\n /gm, "\n "); // We undo the word-wrapping
                 actual = actual.replace(/ \.+ /gm, " ..... "); // We want all the points to always be 5 points .....
-<<<<<<< HEAD
-                if (expected !== actual) {
-                    expected = alternativeExpectedMessages.join("\n");
-                }
-=======
->>>>>>> aea79a73
 
                 if (expectedMessages.every((msg: string) => actual.indexOf(msg) >= 0) || alternativeExpectedMessages.every((msg: string) => actual.indexOf(msg) >= 0)) {
                     done();
