﻿/**
﻿ * ******************************************************
﻿ *                                                       *
﻿ *   Copyright (C) Microsoft. All rights reserved.       *
﻿ *                                                       *
﻿ *******************************************************
﻿ */
/// <reference path="../../typings/mocha.d.ts" />
/// <reference path="../../typings/node.d.ts" />
/// <reference path="../../typings/should.d.ts" />
/// <reference path="../../typings/del.d.ts" />

"use strict";

import cordova = require ("cordova");
import del = require ("del");
import fs = require ("fs");
import os = require ("os");
import path = require ("path");
<<<<<<< HEAD
import Q = require("q");
// Note not import: We don't want to refer to should_module, but we need the require to occur since it modifies the prototype of Object.
var should_module = require("should"); 
=======
import Q = require ("q");
import rimraf = require ("rimraf");
import TacoUtility = require ("taco-utils");
import utils = TacoUtility.UtilHelper;
import resources = TacoUtility.ResourcesManager;
>>>>>>> 36127032

import resources = require("../resources/resourceManager");
import Settings = require("../cli/utils/settings");
import SetupMock = require ("./utils/setupMock");
import TacoUtility = require("taco-utils");

import utils = TacoUtility.UtilHelper;


describe("taco settings", function (): void {
    var tacoHome = path.join(os.tmpdir(), "taco-cli", "settings");

    before(function (mocha: MochaDone): void {
        // Set up mocked out resources
        process.domain.UnitTest = true;
        // Use a dummy home location so we don't trash any real configurations
        process.env["TACO_HOME"] = tacoHome;
        // Configure a dummy platform "test" to use the mocked out remote server
        SetupMock.saveConfig("test", { host: "localhost", port: 3000, secure: false, mountPoint: "cordova" }).done(function (): void {
            mocha();
        }, function (err: any): void {
            mocha(err);
        });
    });

    after(function (): void {
        rimraf(tacoHome, function (err: Error): void {/* ignored */ }); // Not sync, and ignore errors
    });

    it("should correctly report build locations when --local is specified", function (mocha: MochaDone): void {
        var data: TacoUtility.Commands.ICommandData = {
            options: {
                local: true
            },
            original: ["foo", "test", "--local"],
            remain: ["foo", "test"]
        };
        Settings.determinePlatform(data).then(function (platforms: Settings.IPlatformWithLocation[]): void {
            platforms.forEach(function (platform: Settings.IPlatformWithLocation): void {
                platform.location.should.equal(Settings.BuildLocationType.Local);
            });
        }).done(function (): void {
            mocha();
        }, mocha);
    });

    it("should correctly report build locations when --remote is specified", function (mocha: MochaDone): void {
        var data: TacoUtility.Commands.ICommandData = {
            options: {
                remote: true
            },
            original: ["foo", "test", "--remote"],
            remain: ["foo", "test"]
        };
        Settings.determinePlatform(data).then(function (platforms: Settings.IPlatformWithLocation[]): void {
            platforms.forEach(function (platform: Settings.IPlatformWithLocation): void {
                platform.location.should.equal(Settings.BuildLocationType.Remote);
            });
        }).done(function (): void {
            mocha();
        }, mocha);
    });

    it("should correctly report build locations when neither --remote nor --local is specified", function (mocha: MochaDone): void {
        var data: TacoUtility.Commands.ICommandData = {
            options: {
            },
            original: ["foo", "test"],
            remain: ["foo", "test"]
        };
        Settings.determinePlatform(data).then(function (platforms: Settings.IPlatformWithLocation[]): void {
            platforms[0].location.should.equal(Settings.BuildLocationType.Local);
            platforms[1].location.should.equal(Settings.BuildLocationType.Remote);
        }).done(function (): void {
            mocha();
        }, mocha);
    });

    it("should correctly report build locations when no platforms are specified", function (mocha: MochaDone): void {
        var data: TacoUtility.Commands.ICommandData = {
            options: {
            },
            original: [],
            remain: []
        };
        utils.createDirectoryIfNecessary(tacoHome);
        process.chdir(tacoHome);
        Q.denodeify(del)("example").then(function (): Q.Promise<any> {
            return cordova.raw.create("example");
        }).then(function (): void {
            process.chdir(path.join(tacoHome, "example"));
            fs.mkdirSync(path.join("platforms", "foo"));
        }).then(function (): Q.Promise<any> {
            return Settings.determinePlatform(data);
        }).then(function (platforms: Settings.IPlatformWithLocation[]): void {
            platforms.length.should.equal(2);
            platforms[0].should.eql({ location: Settings.BuildLocationType.Remote, platform: "test" });
            platforms[1].should.eql({ location: Settings.BuildLocationType.Local, platform: "foo" });
        }).done(function (): void {
            mocha();
        }, mocha);
    });
});<|MERGE_RESOLUTION|>--- conflicted
+++ resolved
@@ -17,17 +17,9 @@
 import fs = require ("fs");
 import os = require ("os");
 import path = require ("path");
-<<<<<<< HEAD
-import Q = require("q");
+import rimraf = require("rimraf");
 // Note not import: We don't want to refer to should_module, but we need the require to occur since it modifies the prototype of Object.
 var should_module = require("should"); 
-=======
-import Q = require ("q");
-import rimraf = require ("rimraf");
-import TacoUtility = require ("taco-utils");
-import utils = TacoUtility.UtilHelper;
-import resources = TacoUtility.ResourcesManager;
->>>>>>> 36127032
 
 import resources = require("../resources/resourceManager");
 import Settings = require("../cli/utils/settings");
