﻿/**
﻿ * ******************************************************
﻿ *                                                       *
﻿ *   Copyright (C) Microsoft. All rights reserved.       *
﻿ *                                                       *
﻿ *******************************************************
﻿ */
/// <reference path="../../typings/mocha.d.ts" />
/// <reference path="../../typings/node.d.ts" />
/// <reference path="../../typings/should.d.ts" />
/// <reference path="../../typings/del.d.ts" />
/// <reference path="../../typings/node.d.ts"/>

"use strict";

import del = require ("del");
import fs = require ("fs");
import os = require ("os");
import path = require ("path");
import Q = require ("q");
import rimraf = require ("rimraf");
import should = require ("should");

import createMod = require ("../cli/create");
import kitHelper = require ("../cli/utils/kitHelper");
import resources = require ("../resources/resourceManager");
import Settings = require ("../cli/utils/settings");
import RemoteMock = require ("./utils/remoteMock");
import TacoUtility = require ("taco-utils");
import CheckForNewerVersion = require ("../cli/utils/checkForNewerVersion");
import ms = require ("./utils/memoryStream");
import http = require ("http");
import ServerMock = require ("./utils/serverMock");

import utils = TacoUtility.UtilHelper;

enum MessageExpectation {
    WillBeShown,
    WontBeShown
}

describe("Check for newer version", function (): void {
    var tacoHome = path.join(os.tmpdir(), "taco-cli", "check-for-new-version");

    // Use a dummy home location so we don't trash any real configurations
    process.env["TACO_HOME"] = tacoHome;

    var stdoutWrite = process.stdout.write; // We save the original implementation, so we can restore it later
    var memoryStdout: ms.MemoryStream;

    var expectedRequestAndResponse: { expectedUrl: string; statusCode: number; head: any; response: any; waitForPayload?: boolean, responseDelay?: number };

    // We should be able to remove the next line, after this fix gets released: https://github.com/mochajs/mocha/issues/779
    this.timeout(15000);
    var tacoCliLatestInformation: any;

    var fakeServer = "http://localhost:8080";
    var repositoryPath = "/taco-cli/latest";
    var repositoryInFakeServerPath = fakeServer + repositoryPath;
    var packageFilePath = path.join(utils.tacoHome, "package.json");

    before(() => {
        // Set up mocked out resources
        process.env["TACO_UNIT_TEST"] = true;

        process.listeners("beforeExit").should.be.empty; // We can't run the tests if we have unexpected beforeExit listeners
    });

    beforeEach(() => {
        memoryStdout = new ms.MemoryStream; // Each individual test gets a new and empty console
        process.stdout.write = memoryStdout.writeAsFunction(); // We'll be printing into an "in-memory" console, so we can test the output

        // These contents were copied from http://registry.npmjs.org/remotebuild/latest and then renamed to what should be a taco-cli response
        tacoCliLatestInformation = {
            name: "taco-cli",
            description: "Front-end server that serves modules that implement remote build functionality, such as taco-remote.",
            version: "1.0.0",
            author: {
                name: "Microsoft Corporation",
                email: "vscordovatools-admin@microsoft.com"
            },
            homepage: "http://msdn.microsoft.com/en-us/vstudio/dn722381",
            main: "./lib/server.js",
            bin: {
                remotebuild: "./bin/remotebuild"
            },
            keywords: [
                "cordova",
                "osx ",
                "remote build"
            ],
            preferGlobal: true,
            dependencies: {
                express: "4.12.2",
                morgan: "1.5.1",
                errorhandler: "1.3.4",
                nconf: "0.6.9",
                q: "1.0.1",
                rimraf: "2.2.6",
                "taco-utils": "1.0.0",
                "taco-remote": "1.0.0"
            },
            optionalDependencies: {
                "taco-remote": "1.0.0"
            },
            devDependencies: {
                typescript: "1.3.0",
                mocha: "2.0.1",
                mkdirp: "0.3.5",
                should: "4.3.0",
                request: "2.36.0"
            },
            scripts: {
                test: "mocha"
            },
            directories: {
                lib: "lib",
                doc: ".",
                test: "test",
                example: "examples"
            },
            license: "MIT",
            _id: "remotebuild@1.0.0",
            _shasum: "9b33d502b22f8ba8977e11c4a7db93bde5037e88",
            _resolved: "file:remotebuild.tgz",
            _from: "remotebuild.tgz",
            _npmVersion: "2.7.4",
            _nodeVersion: "0.12.2",
            _npmUser: {
                name: "multidevicehybridapp",
                email: "vscordovatools-admin@microsoft.com"
            },
            dist: {
                shasum: "9b33d502b22f8ba8977e11c4a7db93bde5037e88",
                tarball: "http://registry.npmjs.org/remotebuild/-/remotebuild-1.0.0.tgz"
            },
            maintainers: [
                {
                    name: "multidevicehybridapp",
                    email: "vscordovatools-admin@microsoft.com"
                }
            ]
        };

        // Create the package.json
        utils.createDirectoryIfNecessary(tacoHome);
        fs.writeFileSync(packageFilePath, JSON.stringify(tacoCliLatestInformation));

        // Default request answered by the fake NPM server
        expectedRequestAndResponse = {
            expectedUrl: repositoryPath,
            head: { "Content-Type": "application/json" },
            statusCode: 200,
            response: JSON.stringify(tacoCliLatestInformation)
        };

        /* By default there is an update available. We do this after writing the package.json file
            Because we want 1.0.0 to be the current version, and after the expectedRequestAndResponse because
            it's required */
        setLatestReleasedVersion("1.0.1");
    });

    afterEach(() => {
        process.stdout.write = stdoutWrite;
        process.removeAllListeners("beforeExit");
        Settings.forgetSettings();
        try {
            // Not all tests create the file, so we ignore the exception
            fs.unlinkSync(Settings.settingsFile);
        } catch (exception) {
        }
    });

    function simulateBeforeExit(): void {
        var listeners = process.listeners("beforeExit");
        listeners.length.should.eql(1, "There should be only a single listener for the beforeExit event");
        process.removeListener("beforeExit", listeners[0]);
        listeners[0]();
    }

    function launchFakeNPMServer(done: MochaDone): Q.Promise<http.Server> {
        var serverIsListening = Q.defer<http.Server>();

        // Port for the web server
        const PORT = 8080;

        // Create the server
        var server = http.createServer(ServerMock.generateServerFunction(done, [expectedRequestAndResponse]));
        server.listen(PORT);

        // If there is any error, we reject the promise
        server.on("error", (error: any) => {
            serverIsListening.reject(error);
        });

        // Make the server start listening
        server.listen(PORT, () => {
            serverIsListening.resolve(server);
        });

        return serverIsListening.promise;
    }

    function testCheckForNewerVersion(messageExpectation: MessageExpectation, done: MochaDone): void {
        var timeBeforeTest = Date.now();
        var fakeNPMServer: http.Server;
        launchFakeNPMServer(done)
            .then(server => fakeNPMServer = server)
            .then(() => new CheckForNewerVersion(repositoryInFakeServerPath, packageFilePath).showOnExit().fail(error => { }))
            .then(() => {
                // CheckForNewerVersion doesn't print anything synchronically. It prints it on the beforeExit event
                var actual = memoryStdout.contentsAsText();
<<<<<<< HEAD
                /* tslint:disable:no-unused-expression */
                // Mocha syntax with no easy workaround
                actual.should.be.empty;
                /* tslint:enable:no-unused-expression */
=======
                should(actual).be.empty;
>>>>>>> 126e9574

                if (messageExpectation === MessageExpectation.WillBeShown) {
                    simulateBeforeExit();
                    actual = memoryStdout.contentsAsText();
                    actual.should.be.equal("NewerTacoCLIVersionAvailable\n",
                        "The output of the console should match what we expected");
                    return Settings.loadSettings().then(settings => {
                        var lastCheck = new Date(settings.lastCheckForNewerVersionTimestamp).getTime();
                        lastCheck.should.be.greaterThan(timeBeforeTest,
                            "The last check for newer version timestamp: " + lastCheck + " should be updated after each attempt to check for a newer version and thus be greater than " + timeBeforeTest);
                        done();
                    });
                } else {
                    process.listeners("beforeExit").should.be.empty; // We shouldn't have any listeners if no message is expected
                    done();
                }
            })
            .finally(() => {
                fakeNPMServer.close();
            })
            .done();
    }

    function setCheckedTimestampToHoursAgo(howManyHoursAgo: number): Q.Promise<number> {
        var someHoursAgo = new Date();
        someHoursAgo.setHours(someHoursAgo.getHours() - howManyHoursAgo);
        var lastCheckForNewerVersionTimestamp = someHoursAgo.getTime();
        return Settings.updateSettings(settings => settings.lastCheckForNewerVersionTimestamp = lastCheckForNewerVersionTimestamp).then(() => lastCheckForNewerVersionTimestamp);
    }

    function setLatestReleasedVersion(version: string): void {
        tacoCliLatestInformation.version = version;
        expectedRequestAndResponse.response = JSON.stringify(tacoCliLatestInformation);
    }

    it("shows message when there is an update available and it's the first time we've ever checked", done => {
        this.timeout(10000);

        testCheckForNewerVersion(MessageExpectation.WillBeShown, done);
    });

    it("doesn't run the check if we've checked 3 hours ago", done => {
        this.timeout(10000);

        var lastCheckForNewerVersionTimestamp: number;
        setCheckedTimestampToHoursAgo(3)
            .then(storedNumber => lastCheckForNewerVersionTimestamp = storedNumber)
            .then(() => new CheckForNewerVersion(repositoryInFakeServerPath, packageFilePath).showOnExit().fail(failure => { }))
            .done(() => {
                var listeners = process.listeners("beforeExit");
                listeners.length.should.eql(0, "There should be no listeners for the beforeExit event");
                var actual: string = memoryStdout.contentsAsText();
<<<<<<< HEAD
                /* tslint:disable:no-unused-expression */
                // Mocha syntax with no easy workaround
                actual.should.be.empty;
                /* tslint:enable:no-unused-expression */
=======
                should(actual).be.empty;
>>>>>>> 126e9574
                return Settings.loadSettings().then(settings => {
                    settings.lastCheckForNewerVersionTimestamp.should.be.equal(lastCheckForNewerVersionTimestamp,
                        "The last checked time shouldn't had changed expected: " + lastCheckForNewerVersionTimestamp + "  actual: " + settings.lastCheckForNewerVersionTimestamp.should);
                    done();
                });
            });
    });

    it("does run the check if we've checked 5 hours ago", done => {
        this.timeout(10000);

        setCheckedTimestampToHoursAgo(5)
            .done(() => testCheckForNewerVersion(MessageExpectation.WillBeShown, done));
    });

    it("doesn't show a message when there is not an update available", done => {
        this.timeout(10000);
        setLatestReleasedVersion("1.0.0");

        testCheckForNewerVersion(MessageExpectation.WontBeShown, done);
    });

    it("doesn't show any errors if the http request times out", done => {
        this.timeout(15000);

        expectedRequestAndResponse.responseDelay = 10 * 1000; // 10 seconds
        testCheckForNewerVersion(MessageExpectation.WontBeShown, done);
    });

    it("doesn't show any errors if the http request fails with 4xx", done => {
        this.timeout(10000);

        expectedRequestAndResponse.statusCode = 401;
        testCheckForNewerVersion(MessageExpectation.WontBeShown, done);
    });

    it("doesn't show any errors if the http request fails", done => {
        this.timeout(10000);

        expectedRequestAndResponse.statusCode = 500;
        expectedRequestAndResponse.response = "There was a fake internal error"; // The body.version property doesn't exist with this response. It's also not JSON
        testCheckForNewerVersion(MessageExpectation.WontBeShown, done);
    });

    it("works if the settings file is empty", done => {
        this.timeout(10000);

        // Create an empty settings file
        Settings.saveSettings({});

        testCheckForNewerVersion(MessageExpectation.WillBeShown, done);
    });
});<|MERGE_RESOLUTION|>--- conflicted
+++ resolved
@@ -210,14 +210,7 @@
             .then(() => {
                 // CheckForNewerVersion doesn't print anything synchronically. It prints it on the beforeExit event
                 var actual = memoryStdout.contentsAsText();
-<<<<<<< HEAD
-                /* tslint:disable:no-unused-expression */
-                // Mocha syntax with no easy workaround
-                actual.should.be.empty;
-                /* tslint:enable:no-unused-expression */
-=======
                 should(actual).be.empty;
->>>>>>> 126e9574
 
                 if (messageExpectation === MessageExpectation.WillBeShown) {
                     simulateBeforeExit();
@@ -270,14 +263,7 @@
                 var listeners = process.listeners("beforeExit");
                 listeners.length.should.eql(0, "There should be no listeners for the beforeExit event");
                 var actual: string = memoryStdout.contentsAsText();
-<<<<<<< HEAD
-                /* tslint:disable:no-unused-expression */
-                // Mocha syntax with no easy workaround
-                actual.should.be.empty;
-                /* tslint:enable:no-unused-expression */
-=======
                 should(actual).be.empty;
->>>>>>> 126e9574
                 return Settings.loadSettings().then(settings => {
                     settings.lastCheckForNewerVersionTimestamp.should.be.equal(lastCheckForNewerVersionTimestamp,
                         "The last checked time shouldn't had changed expected: " + lastCheckForNewerVersionTimestamp + "  actual: " + settings.lastCheckForNewerVersionTimestamp.should);
