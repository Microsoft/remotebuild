--- conflicted
+++ resolved
@@ -80,12 +80,7 @@
                     logger.logWarning(resources.getString("TacoCommandPassthrough"));
 
                     var routeToCordovaEvent = new telemetry.TelemetryEvent(telemetry.appName + "/routedcommand");
-<<<<<<< HEAD
                     telemetryHelper.addTelemetryEventProperty(routeToCordovaEvent, "argument", args, true);
-=======
-                    telemetryHelper.addMultiplePropertiesToEvent(routeToCordovaEvent, "argument", args, true);
-
->>>>>>> 1756b1c8
                     return cordovaWrapper.cli(parsedArgs.args).then(function (output: any): any {
                         routeToCordovaEvent.properties["success"] = "true";
                         telemetry.send(routeToCordovaEvent);
