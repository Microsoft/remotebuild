--- conflicted
+++ resolved
@@ -52,7 +52,9 @@
      */
     public static run(): void {
         telemetry.init(require("../package.json").name, require("../package.json").version);
-<<<<<<< HEAD
+
+        // We check if there is a new taco-cli version available, and if so, we print a message before exiting the application
+        new CheckForNewerVersion().showOnExitAndIgnoreFailures();
         
         var parsedArgs: IParsedArgs = Taco.parseArgs(process.argv.slice(2));
         var commandProperties: ICommandTelemetryProperties = {};
@@ -67,13 +69,6 @@
         }).done(function (): void {
             telemetryHelper.sendCommandSuccessTelemetry(parsedArgs.commandName, commandProperties, parsedArgs.args);
         }, function (reason: any): any {
-=======
-
-        // We check if there is a new taco-cli version available, and if so, we print a message before exiting the application
-        new CheckForNewerVersion().showOnExitAndIgnoreFailures();
-
-        Taco.runWithArgs(process.argv.slice(2)).done(null, function (reason: any): any {
->>>>>>> 49c2660f
             // Pretty print errors
             if (reason) {
                 telemetryHelper.sendCommandFailureTelemetry(parsedArgs.commandName, reason, parsedArgs.args);
