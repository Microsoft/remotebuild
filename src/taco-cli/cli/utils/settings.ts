﻿/**
﻿ *******************************************************
﻿ *                                                     *
﻿ *   Copyright (C) Microsoft. All rights reserved.     *
﻿ *                                                     *
﻿ *******************************************************
﻿ */

/// <reference path="../../../typings/node.d.ts" />
/// <reference path="../../../typings/tacoUtils.d.ts" />
/// <reference path="../../../typings/Q.d.ts" />
/// <reference path="../../../typings/nopt.d.ts" />
"use strict";

import fs = require ("fs");
import os = require ("os");
import path = require ("path");
import Q = require ("q");
import util = require ("util");

import CordovaHelper = require ("./cordovaHelper");
import resources = require ("../../resources/resourceManager");
import TacoErrorCodes = require ("../tacoErrorCodes");
import errorHelper = require ("../tacoErrorHelper");
import tacoUtils = require ("taco-utils");

import commands = tacoUtils.Commands;
import logger = tacoUtils.Logger;
import utils = tacoUtils.UtilHelper;

/*
 * A static class which is responsible for dealing with the TacoSettings.json file
 */
class Settings {
    private static settings: Settings.ISettings = null;
    private static SETTINGS_FILENAME = "TacoSettings.json";

    public static get settingsFile(): string {
        return path.join(utils.tacoHome, Settings.SETTINGS_FILENAME);
    }

    /*
     * Load data from TACO_HOME/TacoSettings.json
     */
    public static loadSettings(): Q.Promise<Settings.ISettings> {
        if (Settings.settings) {
            return Q(Settings.settings);
        }

        try {
            Settings.settings = JSON.parse(<any> fs.readFileSync(Settings.settingsFile));
            return Q(Settings.settings);
        } catch (e) {
            if (e.code === "ENOENT") {
                // File doesn't exist, no need for a stack trace.
                // The error message will instruct the user to run "taco setup" to resolve the issue.
                return Q.reject<Settings.ISettings>(errorHelper.get(TacoErrorCodes.TacoSettingsFileDoesNotExist));
            } else {
                // Couldn't open the file, not sure why, so we'll keep the error around for the user
                return Q.reject<Settings.ISettings>(errorHelper.wrap(TacoErrorCodes.CommandBuildTacoSettingsNotFound, e));
            }
        }
    }

    public static saveSettings(settings: Settings.ISettings): Q.Promise<Settings.ISettings> {
        // save to TACO_HOME/TacoSettings.json and store as the cached version
        Settings.settings = settings;
        utils.createDirectoryIfNecessary(utils.tacoHome);
        fs.writeFileSync(Settings.settingsFile, JSON.stringify(settings));
        return Q(settings);
    }

    /*
     * Given the command line options, determine which platforms we should operate on.
     * For example, "--local foo" specifies the local platform foo.
     *              "--remote bar" specifies the remote platform bar
     *              "--local" specifies all local platforms, but if there is nothing in /platforms then this is an error
     *              "--remote" specifies all remote platforms, but if there are no remote platforms configured then this is an error
     *              "foo" should build remotely if there is a remote configuration, otherwise it should build locally
     *              "" means all platforms in the following order:
     *                 - If a platform has a remote configuration, then perform a remote build
     *                 - If a platform exists in /platforms and does not have a remote configuration, then perform a local build
     */
    public static determinePlatform(options: commands.ICommandData): Q.Promise<Settings.IPlatformWithLocation[]> {
        return Q.all<any>([
            CordovaHelper.getSupportedPlatforms(),
            Settings.determinePlatformsFromOptions(options)
        ]).spread<Settings.IPlatformWithLocation[]>(function (supportedPlatforms: CordovaHelper.IDictionary<any>, platforms: Settings.IPlatformWithLocation[]): Settings.IPlatformWithLocation[] {
            var filteredPlatforms = platforms.filter(function (platform: Settings.IPlatformWithLocation): boolean {
                var supported = !supportedPlatforms || platform.platform in supportedPlatforms || platform.location === Settings.BuildLocationType.Remote;
                if (!supported) {
                    logger.logWarning(resources.getString("CommandUnsupportedPlatformIgnored", platform.platform));
                }

                return supported;
            });
            if (filteredPlatforms.length > 0) {
                return filteredPlatforms;
            } else {
                throw errorHelper.get(TacoErrorCodes.ErrorNoPlatformsFound);
            }
        });
    }

    /*
     * Construct the base URL for the given build server
     */
    public static getRemoteServerUrl(server: Settings.IRemoteConnectionInfo): string {
        return util.format("http%s://%s:%d/%s", server.secure ? "s" : "", server.host, server.port, server.mountPoint);
    }

    /*
     * Update settings from TACO_HOME/TacoSettings.json (It loads the settings, give you a chance to update them, and then it saves them again)
     */
    public static updateSettings(updateFunction: (settings: Settings.ISettings) => void): Q.Promise<Settings.ISettings> {
        return this.loadSettings()
            .fail((error: any) => {
                if (error.errorCode === TacoErrorCodes.TacoSettingsFileDoesNotExist) {
                    // If it fails because the file doesn't exist, we just return some empty settings and we continue...
                    return {};
                } else {
                    /* If it fails for other reason, we rethrow the exception
                        (we don't want to override a file if we are not sure about the contents) */
                    throw error;
                }
            })
            .then(settings => {
                updateFunction(settings);
                return this.saveSettings(settings);
            });
    }

    /**
     * Remove cached settings object, for use in tests
     */
    public static forgetSettings(): void {
        Settings.settings = null;
    }

<<<<<<< HEAD
=======
    public static determineSpecificPlatformsFromOptions(options: commands.ICommandData, settings: Settings.ISettings): Settings.IPlatformWithLocation[] {
        var optionsToIgnore = options.original.indexOf("--") === -1 ? [] : options.original.slice(options.original.indexOf("--"));
        var platforms = options.remain.filter(function (platform: string): boolean { return optionsToIgnore.indexOf(platform) === -1; });
        // one or more specific platforms are specified. Determine whether they should be built locally, remotely, or local falling back to remote
        return platforms.map(function (platform: string): Settings.IPlatformWithLocation {
            var buildLocation: Settings.BuildLocationType;
            if (options.options["remote"]) {
                buildLocation = Settings.BuildLocationType.Remote;
            } else if (options.options["local"]) {
                buildLocation = Settings.BuildLocationType.Local;
            } else {
                // we build remotely if either remote server is setup for the given platform or if the target platform cannot be built locally
                buildLocation = (platform in (settings.remotePlatforms || {})) || !Settings.canBuildLocally(platform) ?
                    Settings.BuildLocationType.Remote : Settings.BuildLocationType.Local;
            }

            return { location: buildLocation, platform: platform };
        });
    }

>>>>>>> 82083838
    public static loadSettingsOrReturnEmpty(): Q.Promise<Settings.ISettings> {
        return Settings.loadSettings().fail(function (): Settings.ISettings { return { remotePlatforms: {} }; });
    }

    public static parseRequestedPlatforms(options: commands.ICommandData): string[]{
        var optionsToIgnore = options.original.indexOf("--") === -1 ? [] : options.original.slice(options.original.indexOf("--"));
        return options.remain.filter(function (platform: string): boolean { return optionsToIgnore.indexOf(platform) === -1; });
    }

    /**
     * Given the command line options, determine what platforms we wish to operate on.
     * 
     * This function determines the platforms to work with, as well as whether they are local or remote.
     * If the command line options specify any platforms, then we will return exactly those platforms, with
     * appropriate settings for local/remote.
     *
     * If the command line options do not specify platforms, then we use all configured remote platforms as remote,
     * and all added local platforms as local. If a platform is both added locally and has a remote configured, we will
     * use the remote, unless an override is specified.
     */
    public static determinePlatformsFromOptions(options: commands.ICommandData): Q.Promise<Settings.IPlatformWithLocation[]> {
        return this.loadSettingsOrReturnEmpty().then((settings: Settings.ISettings) => {
            // Enumerate all installed/configured platforms
            var remotePlatforms: string[] = [];
            if (!options.options["local"]) {
                // If we are not only building locally, then we need to consider any remote-only builds we need to do
                remotePlatforms = Object.keys(settings.remotePlatforms || {});
            }

            var localPlatforms: string[] = [];
            if (!options.options["remote"] && fs.existsSync("platforms")) {
                // Check for local platforms to try building
                localPlatforms = fs.readdirSync("platforms").filter(function (entry: string): boolean {
                    return fs.statSync(path.join("platforms", entry)).isDirectory() && remotePlatforms.indexOf(entry) === -1;
                });
            }

            return remotePlatforms.map(function (platform: string): Settings.IPlatformWithLocation {
                return { location: Settings.BuildLocationType.Remote, platform: platform };
            }).concat(localPlatforms.map(function (platform: string): Settings.IPlatformWithLocation {
                return { location: Settings.BuildLocationType.Local, platform: platform };
            }));
        }).then((platforms: Settings.IPlatformWithLocation[]) => {
            var requestedPlatforms = Settings.parseRequestedPlatforms(options);

            if (requestedPlatforms.length > 0) {
                // Filter down to user-requested platforms if appropriate
                return requestedPlatforms.map((platform: string): Settings.IPlatformWithLocation => {
                    if (!options.options["local"] && platforms.some((p: Settings.IPlatformWithLocation): boolean => p.platform === platform && p.location == Settings.BuildLocationType.Remote)) {
                        // If we found a remote configuration for the platform default to using that
                        return { platform: platform, location: Settings.BuildLocationType.Remote };
                    } else {
                        // Otherwise if the --local flag was given or no remote was configured, use the platform locally
                        return { platform: platform, location: Settings.BuildLocationType.Local };
                    }
                });
            }
            
            // Otherwise return all the platforms we found.
            return platforms;
        }).then((platforms: Settings.IPlatformWithLocation[]) => {
            return platforms.filter((platform: Settings.IPlatformWithLocation) => {
                // If the user specified --remote, then any local platforms at this point
                // Must be user-specified and non-configured, so warn about them.
                if (options.options["remote"] && platform.location === Settings.BuildLocationType.Local) {
                    logger.logWarning(resources.getString("NoRemoteConfigurationFoundForPlatform", platform.platform));
                    return false;
                }
                return true;
            });
        });
    }
}

module Settings {
    export interface IRemoteConnectionInfo {
        host: string;
        port: number;
        secure: boolean;
        certName?: string;
        mountPoint: string;
    }

    export interface ISettings {
        remotePlatforms?: {
            [platform: string]: IRemoteConnectionInfo
        };
        language?: string;
        lastCheckForNewerVersionTimestamp?: number;
    }

    export enum BuildLocationType {
        Local,
        Remote
    }

    export interface IPlatformWithLocation {
        platform: string;
        location: BuildLocationType;
    }
}

export = Settings;<|MERGE_RESOLUTION|>--- conflicted
+++ resolved
@@ -137,34 +137,11 @@
         Settings.settings = null;
     }
 
-<<<<<<< HEAD
-=======
-    public static determineSpecificPlatformsFromOptions(options: commands.ICommandData, settings: Settings.ISettings): Settings.IPlatformWithLocation[] {
-        var optionsToIgnore = options.original.indexOf("--") === -1 ? [] : options.original.slice(options.original.indexOf("--"));
-        var platforms = options.remain.filter(function (platform: string): boolean { return optionsToIgnore.indexOf(platform) === -1; });
-        // one or more specific platforms are specified. Determine whether they should be built locally, remotely, or local falling back to remote
-        return platforms.map(function (platform: string): Settings.IPlatformWithLocation {
-            var buildLocation: Settings.BuildLocationType;
-            if (options.options["remote"]) {
-                buildLocation = Settings.BuildLocationType.Remote;
-            } else if (options.options["local"]) {
-                buildLocation = Settings.BuildLocationType.Local;
-            } else {
-                // we build remotely if either remote server is setup for the given platform or if the target platform cannot be built locally
-                buildLocation = (platform in (settings.remotePlatforms || {})) || !Settings.canBuildLocally(platform) ?
-                    Settings.BuildLocationType.Remote : Settings.BuildLocationType.Local;
-            }
-
-            return { location: buildLocation, platform: platform };
-        });
-    }
-
->>>>>>> 82083838
     public static loadSettingsOrReturnEmpty(): Q.Promise<Settings.ISettings> {
         return Settings.loadSettings().fail(function (): Settings.ISettings { return { remotePlatforms: {} }; });
     }
 
-    public static parseRequestedPlatforms(options: commands.ICommandData): string[]{
+    public static parseRequestedPlatforms(options: commands.ICommandData): string[] {
         var optionsToIgnore = options.original.indexOf("--") === -1 ? [] : options.original.slice(options.original.indexOf("--"));
         return options.remain.filter(function (platform: string): boolean { return optionsToIgnore.indexOf(platform) === -1; });
     }
@@ -208,7 +185,7 @@
             if (requestedPlatforms.length > 0) {
                 // Filter down to user-requested platforms if appropriate
                 return requestedPlatforms.map((platform: string): Settings.IPlatformWithLocation => {
-                    if (!options.options["local"] && platforms.some((p: Settings.IPlatformWithLocation): boolean => p.platform === platform && p.location == Settings.BuildLocationType.Remote)) {
+                    if (!options.options["local"] && platforms.some((p: Settings.IPlatformWithLocation): boolean => p.platform === platform && p.location === Settings.BuildLocationType.Remote)) {
                         // If we found a remote configuration for the platform default to using that
                         return { platform: platform, location: Settings.BuildLocationType.Remote };
                     } else {
@@ -217,7 +194,7 @@
                     }
                 });
             }
-            
+
             // Otherwise return all the platforms we found.
             return platforms;
         }).then((platforms: Settings.IPlatformWithLocation[]) => {
