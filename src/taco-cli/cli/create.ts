﻿/**
﻿ *******************************************************
﻿ *                                                     *
﻿ *   Copyright (C) Microsoft. All rights reserved.     *
﻿ *                                                     *
﻿ *******************************************************
﻿ */

/// <reference path="../../typings/tacoUtils.d.ts" />
/// <reference path="../../typings/tacoKits.d.ts" />
/// <reference path="../../typings/node.d.ts" />
/// <reference path="../../typings/nopt.d.ts" />

"use strict";

import fs = require ("fs");
import nopt = require ("nopt");
import path = require ("path");
import Q = require ("q");

import cordovaHelper = require ("./utils/cordovaHelper");
import cordovaWrapper = require ("./utils/cordovaWrapper");
import projectHelper = require ("./utils/projectHelper");
import resources = require ("../resources/resourceManager");
import tacoKits = require ("taco-kits");
import TacoErrorCodes = require ("./tacoErrorCodes");
import errorHelper = require ("./tacoErrorHelper");
import tacoUtility = require ("taco-utils");
import templateManager = require ("./utils/templateManager");

import commands = tacoUtility.Commands;
import kitHelper = tacoKits.KitHelper;
import logger = tacoUtility.Logger;
<<<<<<< HEAD
=======
import level = logger.Level;
import tacoProjectHelper = projectHelper.TacoProjectHelper;
>>>>>>> 630aae9a
import utils = tacoUtility.UtilHelper;

/* 
 * Wrapper interface for create command parameters
 */
interface ICreateParameters {
    cordovaParameters: cordovaHelper.ICordovaCreateParameters;
    data: commands.ICommandData;
}

/*
 * Create
 *
 * Handles "taco create"
 */
class Create implements commands.IDocumentedCommand {
    private static KnownOptions: Nopt.FlagTypeMap = {
        kit: String,
        template: String,
        cli: String,
        list: Boolean,
        "copy-from": String,
        "link-to": String
    };
    private static ShortHands: Nopt.ShortFlags = {
        src: "--copy-from"
    };
    private static DefaultAppId: string = "io.cordova.hellocordova";
    private static DefaultAppName: string = "HelloTaco";

    private commandParameters: ICreateParameters;
    
    public info: commands.ICommandInfo;

    public run(data: commands.ICommandData): Q.Promise<any> {
        try {
            this.parseArguments(data);
            this.verifyArguments();
        } catch (err) {
            return Q.reject(err);
        }

        if (this.commandParameters.data.options["list"]) {
            return this.listTemplates();
        } else {
            var self = this;
            var templateDisplayName: string;

            return this.createProject()
                .then(function (templateUsed: string): Q.Promise<any> {
                    templateDisplayName = templateUsed;

                    var kitProject = self.isKitProject();
                    var valueToSerialize: string = kitProject ? self.commandParameters.data.options["kit"] : self.commandParameters.data.options["cli"];

                    return tacoProjectHelper.createTacoJsonFile(self.commandParameters.cordovaParameters.projectPath, kitProject, valueToSerialize);
                })
                .then(function (): Q.Promise<any> {
                    self.finalize(templateDisplayName);

                    return Q.resolve({});
                });
        }
    }

    /**
     * specific handling for whether this command can handle the args given, otherwise falls through to Cordova CLI
     */
    public canHandleArgs(data: commands.ICommandData): boolean {
        return true;
    }

    private isKitProject(): boolean {
        return !this.commandParameters.data.options["cli"];
    }

    private parseArguments(args: commands.ICommandData): void {
        var commandData: commands.ICommandData = tacoUtility.ArgsHelper.parseArguments(Create.KnownOptions, {}, args.original, 0);
        var cordovaParams: cordovaHelper.ICordovaCreateParameters = {
            projectPath: commandData.remain[0],
            appId: commandData.remain[1] ? commandData.remain[1] : Create.DefaultAppId,
            appName: commandData.remain[2] ? commandData.remain[2] : Create.DefaultAppName,
            cordovaConfig: commandData.remain[3],
            copyFrom: commandData.options["copy-from"],
            linkTo: commandData.options["link-to"]
        };

        this.commandParameters = {
            cordovaParameters: cordovaParams,
            data: commandData
        };
    }

    /**
     * Verify that the right combination of options is passed
     */
    private verifyArguments(): void {
        // Parameter exclusivity validation and other verifications
        if (this.commandParameters.data.options["template"] && (this.commandParameters.data.options["copy-from"] || this.commandParameters.data.options["link-to"])) {
            throw errorHelper.get(TacoErrorCodes.CommandCreateNotTemplateIfCustomWww);
        }

        if (this.commandParameters.data.options["cli"] && this.commandParameters.data.options["kit"]) {
            throw errorHelper.get(TacoErrorCodes.CommandCreateNotBothCliAndKit);
        }

        if (this.commandParameters.data.options["cli"] && this.commandParameters.data.options["template"]) {
            throw errorHelper.get(TacoErrorCodes.CommandCreateNotBothTemplateAndCli);
        }
    }

    /**
     * List available templates for the specified kit, or for the default kit if no kit is specified
     */
    private listTemplates(): Q.Promise<any> {
        var kit = this.commandParameters.data.options["kit"];
        var templates: templateManager = new templateManager(kitHelper);

        return templates.getTemplatesForKit(kit)
            .then(function (list: templateManager.ITemplateList): void {
            var kitToPrint: string = kit || list.kitId;

            logger.logLine(resources.getString("CommandCreateListBase", kitToPrint));
            logger.log("\n");

            for (var i: number = 0; i < list.templates.length; i++) {
                logger.log(list.templates[i].id, level.NormalBold);
                logger.log(": " + list.templates[i].name);
                logger.log("\n");
            }
        });
    }

    /**
     * Creates the Kit or CLI project
     */
    private createProject(): Q.Promise<string> {
        var self = this;
        var cordovaCli: string = this.commandParameters.data.options["cli"];
        var mustUseTemplate: boolean = this.isKitProject() && !this.commandParameters.cordovaParameters.copyFrom && !this.commandParameters.cordovaParameters.linkTo;
        var kitId: string = this.commandParameters.data.options["kit"];
        var templateId: string = this.commandParameters.data.options["template"];

        logger.log("\n", logger.Level.Normal);

        // Create the project 
        if (!this.isKitProject()) {
            return this.printStatusMessage()
                .then(function (): Q.Promise<any> {
                    // Use the CLI version specified as an argument to create the project "command.create.status.cliProject
                    return cordovaWrapper.create(cordovaCli, self.commandParameters.cordovaParameters);
                });
        } else {
            return kitHelper.getValidCordovaCli(kitId).then(function (cordovaCliToUse: string): void {
                cordovaCli = cordovaCliToUse;
            })
            .then(function (): Q.Promise<any> {
                return self.printStatusMessage();
            })
            .then(function (): Q.Promise<any> {
                if (kitId) {
                    return kitHelper.getKitInfo(kitId);
                } else {
                    return Q.resolve(null);
                }      
            })
                .then(function (kitInfo: TacoKits.IKitInfo): Q.Promise<string> {
                if (kitInfo && !!kitInfo.deprecated) {
                    // Warn the user
                    logger.log("\n");
                    logger.logLine(resources.getString("CommandCreateWarningDeprecatedKit", kitId), logger.Level.Warn);
                    logger.log("\n");
                    logger.logLine(resources.getString("CommandCreateWarningDeprecatedKitSuggestion"), logger.Level.Warn);
                }

                if (mustUseTemplate) {
                    var templates: templateManager = new templateManager(kitHelper);

                    return templates.createKitProjectWithTemplate(kitId, templateId, cordovaCli, self.commandParameters.cordovaParameters)
                        .then(function (templateDisplayName: string): Q.Promise<string> {
                            return Q.resolve(templateDisplayName);
                        });
                } else {
                    return cordovaWrapper.create(cordovaCli, self.commandParameters.cordovaParameters);
                }
            });
        }
    }

    /**
     * Prints the project creation status message
     */
    private printStatusMessage(): Q.Promise<any> {
        var deferred: Q.Deferred<any> = Q.defer<any>();

        logger.log(resources.getString("CommandCreateStatusProjectName"), logger.Level.Normal);
        logger.log(this.commandParameters.cordovaParameters.appName, logger.Level.NormalBold);
        logger.log(resources.getString("CommandCreateStatusProjectId"), logger.Level.Normal);
        logger.log(this.commandParameters.cordovaParameters.appId, logger.Level.NormalBold);

        if (this.commandParameters.cordovaParameters.projectPath) {
            logger.log(resources.getString("CommandCreateStatusProjectPath"), logger.Level.Normal);
            logger.log(path.resolve(this.commandParameters.cordovaParameters.projectPath), logger.Level.NormalBold);
        }
        
        if (!this.isKitProject()) {
            logger.log(resources.getString("CommandCreateStatusCordovaCliUsed"), logger.Level.Normal);
            logger.log(this.commandParameters.data.options["cli"], logger.Level.NormalBold);
            logger.log(resources.getString("CommandCreateStatusNoKitUsed"), logger.Level.Normal);
            logger.logLine("...", logger.Level.Normal);
            logger.log("\n");
        } else {
            var self = this;

            return kitHelper.getDefaultKit()
                .then(function (defaultKitId: string): void {
                    var kitId: string = self.commandParameters.data.options["kit"];

                    if (!kitId) {
                        kitId = defaultKitId;
                    }

                    logger.log(resources.getString("CommandCreateStatusKitIdUsed"), logger.Level.Normal);
                    logger.log(kitId, logger.Level.NormalBold);
                    logger.logLine("...", logger.Level.Normal);
                    logger.log("\n");
                });
        }

        deferred.resolve({});

        return deferred.promise;
    }

    /**
     * Finalizes the creation of project by printing the Success messages with information about the Kit and template used
     */
    private finalize(templateDisplayName: string): void {
        // Report success over multiple loggings for different styles
        logger.log("\n", logger.Level.Normal);
        logger.log(resources.getString("CommandSuccessBase"), logger.Level.Success);

        if (this.isKitProject()) {
            if (templateDisplayName) {
                logger.log(" " + resources.getString("CommandCreateSuccessProjectTemplate", templateDisplayName), logger.Level.Normal);
            } else {
                // If both --copy-from and --link-to are specified, Cordova uses --copy-from and ignores --link-to, so for our message we should use the path provided to --copy-from if the user specified both
                var customWwwPath: string = this.commandParameters.data.options["copy-from"] ? this.commandParameters.data.options["copy-from"] : this.commandParameters.data.options["link-to"];

                logger.log(" " + resources.getString("CommandCreateSuccessProjectCustomWww", customWwwPath), logger.Level.Normal);
            }
        } else {
            logger.log(" " + resources.getString("CommandCreateSuccessProjectCLI", customWwwPath), logger.Level.Normal);
        }

        logger.logLine(" " + resources.getString("CommandCreateSuccessPath", path.resolve(this.commandParameters.cordovaParameters.projectPath)), logger.Level.NormalBold);
    }
}

export = Create;<|MERGE_RESOLUTION|>--- conflicted
+++ resolved
@@ -31,11 +31,8 @@
 import commands = tacoUtility.Commands;
 import kitHelper = tacoKits.KitHelper;
 import logger = tacoUtility.Logger;
-<<<<<<< HEAD
-=======
 import level = logger.Level;
 import tacoProjectHelper = projectHelper.TacoProjectHelper;
->>>>>>> 630aae9a
 import utils = tacoUtility.UtilHelper;
 
 /* 
