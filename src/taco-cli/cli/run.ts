﻿/**
﻿ *******************************************************
﻿ *                                                     *
﻿ *   Copyright (C) Microsoft. All rights reserved.     *
﻿ *                                                     *
﻿ *******************************************************
﻿ */
/// <reference path="../../typings/tacoUtils.d.ts" />
/// <reference path="../../typings/node.d.ts" />
/// <reference path="../../typings/nopt.d.ts" />

"use strict";

import assert = require ("assert");
import path = require ("path");
import Q = require ("q");

import buildTelemetryHelper = require("./utils/buildTelemetryHelper");
import CleanHelperModule = require("./utils/cleanHelper");
import errorHelper = require ("./tacoErrorHelper");
import PlatformHelper = require ("./utils/platformHelper");
import RemoteBuildClientHelper = require ("./remoteBuild/remoteBuildClientHelper");
import RemoteBuildSettings = require ("./remoteBuild/buildSettings");
import resources = require ("../resources/resourceManager");
import Settings = require ("./utils/settings");
import TacoErrorCodes = require ("./tacoErrorCodes");
import tacoUtility = require ("taco-utils");

import BuildInfo = tacoUtility.BuildInfo;
import CleanHelper = CleanHelperModule.CleanHelper;
import commands = tacoUtility.Commands;
import CordovaWrapper = tacoUtility.CordovaWrapper;
import logger = tacoUtility.Logger;

import ICommandTelemetryProperties = tacoUtility.ICommandTelemetryProperties;

/**
 * Run
 *
 * handles "taco run"
 */
class Run extends commands.TacoCommandBase {
    private static KNOWN_OPTIONS: Nopt.CommandData = {
        local: Boolean,
        remote: Boolean,
        clean: Boolean,
        debuginfo: Boolean,
        nobuild: Boolean,
        list: Boolean,

        device: Boolean,
        emulator: Boolean,
        target: String,
        
        livereload: Boolean,
        devicesync: Boolean,

        // Are these only for when we build as part of running?
        debug: Boolean,
        release: Boolean
    };
    private static SHORT_HANDS: Nopt.ShortFlags = {};

    public name: string = "run";
    public info: commands.ICommandInfo;

    private static generateTelemetryProperties(telemetryProperties: tacoUtility.ICommandTelemetryProperties,
        commandData: commands.ICommandData): Q.Promise<tacoUtility.ICommandTelemetryProperties> {
        return buildTelemetryHelper.addCommandLineBasedPropertiesForBuildAndRun(telemetryProperties, Run.KNOWN_OPTIONS, commandData);
    }

    private targets(): Q.Promise<any> {
        return CordovaWrapper.targets(this.data);
    }

    private remote(): Q.Promise<tacoUtility.ICommandTelemetryProperties> {
        var commandData: commands.ICommandData = this.data;
        var telemetryProperties: tacoUtility.ICommandTelemetryProperties = {};
        return Q.all<any>([PlatformHelper.determinePlatform(commandData), Settings.loadSettingsOrReturnEmpty()])
            .spread((platforms: PlatformHelper.IPlatformWithLocation[], settings: Settings.ISettings) => {
                buildTelemetryHelper.storePlatforms(telemetryProperties, "actuallyBuilt", platforms, settings);

                return Run.cleanPlatformsIfNecessary(platforms, commandData).then(() => {
                    return Q.all(platforms.map(function (platform: PlatformHelper.IPlatformWithLocation): Q.Promise<any> {
                        assert(platform.location === PlatformHelper.BuildLocationType.Remote);
                        return Run.runRemotePlatform(platform.platform, commandData, telemetryProperties);
                    }));
                });                
            }).then(() => Run.generateTelemetryProperties(telemetryProperties, commandData));
    }

    private static runRemotePlatform(platform: string, commandData: commands.ICommandData, telemetryProperties: ICommandTelemetryProperties): Q.Promise<any> {
        return Q.all<any>([Settings.loadSettings(), CordovaWrapper.getCordovaVersion()]).spread<any>(function (settings: Settings.ISettings, cordovaVersion: string): Q.Promise<any> {
            var configuration: string = commandData.options["release"] ? "release" : "debug";
            var buildTarget: string = commandData.options["target"] || (commandData.options["device"] ? "device" : "");
            var language: string = settings.language || "en";
            var remoteConfig: Settings.IRemoteConnectionInfo = settings.remotePlatforms && settings.remotePlatforms[platform];
            if (!remoteConfig) {
                throw errorHelper.get(TacoErrorCodes.CommandRemotePlatformNotKnown, platform);
            }

            // DeviceSync/LiveReload not compatible with remote
            var deviceSync = commandData.options["livereload"] || commandData.options["devicesync"];
            if (deviceSync) {
                throw errorHelper.get(TacoErrorCodes.ErrorIncompatibleOptions, "--livereload/--devicesync", "--remote");
            }

            var buildOptions: string[] = commandData.remain.filter(function (opt: string): boolean { return opt.indexOf("--") === 0; });
            var buildInfoPath: string = path.resolve(".", "remote", platform, configuration, "buildInfo.json");
            var buildInfoPromise: Q.Promise<BuildInfo>;
            var buildSettings: RemoteBuildSettings = new RemoteBuildSettings({
                projectSourceDir: path.resolve("."),
                buildServerInfo: remoteConfig,
                buildCommand: "build",
                platform: platform,
                configuration: configuration,
                buildTarget: buildTarget,
                language: language,
                cordovaVersion: cordovaVersion,
                options: buildOptions
            });

            // Find the build that we are supposed to run
            if (commandData.options["nobuild"]) {
                buildInfoPromise = RemoteBuildClientHelper.checkForBuildOnServer(buildSettings, buildInfoPath).then(function (buildInfo: BuildInfo): BuildInfo {
                    if (!buildInfo) {
                        // No info for the remote build: User must build first
                        var buildCommandToRun: string = "taco build" + ([commandData.options["remote"] ? " --remote" : ""].concat(commandData.remain).join(" "));
                        throw errorHelper.get(TacoErrorCodes.NoRemoteBuildIdFound, buildCommandToRun);
                    } else {
                        return buildInfo;
                    }
                });
            } else {
                // Always do a rebuild, but incrementally if possible.
                buildInfoPromise = RemoteBuildClientHelper.build(buildSettings, telemetryProperties);
            }

            // Default to a simulator/emulator build unless explicitly asked otherwise
            // This makes sure that our defaults match Cordova's, as well as being consistent between our own build and run.
            var runPromise: Q.Promise<BuildInfo>;
            if (commandData.options["device"]) {
                runPromise = buildInfoPromise.then(function (buildInfo: BuildInfo): Q.Promise<BuildInfo> {
                    return RemoteBuildClientHelper.run(buildInfo, remoteConfig);
                }).then(function (buildInfo: BuildInfo): BuildInfo {
                    logger.log(resources.getString("CommandRunRemoteDeviceSuccess"));
                    return buildInfo;
                });
            } else {
                runPromise = buildInfoPromise.then(function (buildInfo: BuildInfo): Q.Promise<BuildInfo> {
                    return RemoteBuildClientHelper.emulate(buildInfo, remoteConfig, buildTarget);
                }).then(function (buildInfo: BuildInfo): BuildInfo {
                    logger.log(resources.getString("CommandRunRemoteEmulatorSuccess"));
                    return buildInfo;
                });
            }

            return runPromise.then(function (buildInfo: BuildInfo): Q.Promise<BuildInfo> {
                if (commandData.options["debuginfo"]) {
                    // enable debugging and report connection information
                    return RemoteBuildClientHelper.debug(buildInfo, remoteConfig)
                        .then(function (debugBuildInfo: BuildInfo): BuildInfo {
                            if (debugBuildInfo["webDebugProxyPort"]) {
                                logger.log(JSON.stringify({ webDebugProxyPort: debugBuildInfo["webDebugProxyPort"] }));
                            }

                            return debugBuildInfo;
                        });
                } else {
                    return Q(buildInfo);
                }
            });
        });
    }

<<<<<<< HEAD
    private static cleanPlatformsIfNecessary(platforms: PlatformHelper.IPlatformWithLocation[], commandData: commands.ICommandData): Q.Promise<any> {
        if (commandData.options["clean"]) {
            return CleanHelper.cleanPlatforms(platforms, commandData);
        }

        return Q({});
    }

    private local(commandData: commands.ICommandData): Q.Promise<tacoUtility.ICommandTelemetryProperties> {
        return PlatformHelper.determinePlatform(commandData).then((platforms: PlatformHelper.IPlatformWithLocation[]) => {
            return Run.cleanPlatformsIfNecessary(platforms, commandData);
        }).then(() => {
            return CordovaWrapper.run(commandData);
        }).then(() => Run.generateTelemetryProperties({}, commandData));
=======
    private runLocal(localPlatforms?: string[]): Q.Promise<tacoUtility.ICommandTelemetryProperties> {
        var self = this;
        if (this.data.options["livereload"] || this.data.options["devicesync"]) {
            // intentionally delay-requiring it since liveReload fetches whole bunch of stuff
            var liveReload = require("./liveReload");
            return liveReload.hookLiveReload(!!this.data.options["livereload"], !!this.data.options["devicesync"], localPlatforms)
                .then(() => CordovaWrapper.run(self.data, localPlatforms));
        }
        return CordovaWrapper.run(this.data, localPlatforms);
    }

    private local(): Q.Promise<tacoUtility.ICommandTelemetryProperties> {
        var commandData: commands.ICommandData = this.data;
        return this.runLocal()
            .then(() => Run.generateTelemetryProperties({}, commandData));
>>>>>>> 50f404c9
    }

    private fallback(): Q.Promise<tacoUtility.ICommandTelemetryProperties> {
        var commandData: commands.ICommandData = this.data;
        var telemetryProperties: tacoUtility.ICommandTelemetryProperties = {};

        var self = this;
        return Q.all<any>([PlatformHelper.determinePlatform(commandData), Settings.loadSettingsOrReturnEmpty()])
            .spread((platforms: PlatformHelper.IPlatformWithLocation[], settings: Settings.ISettings): Q.Promise<any> => {
                buildTelemetryHelper.storePlatforms(telemetryProperties, "actuallyBuilt", platforms, settings);

<<<<<<< HEAD
                return Run.cleanPlatformsIfNecessary(platforms, commandData).then(() => {
                    return PlatformHelper.operateOnPlatforms(platforms,
                        (localPlatforms: string[]): Q.Promise<any> => CordovaWrapper.run(commandData, localPlatforms),
                        (remotePlatform: string): Q.Promise<any> => Run.runRemotePlatform(remotePlatform, commandData, telemetryProperties)
=======
                return PlatformHelper.operateOnPlatforms(platforms,
                    (localPlatforms: string[]): Q.Promise<any> => self.runLocal(localPlatforms),
                    (remotePlatform: string): Q.Promise<any> => Run.runRemotePlatform(remotePlatform, commandData, telemetryProperties)
>>>>>>> 50f404c9
                    );
                });
        }).then(() => Run.generateTelemetryProperties(telemetryProperties, commandData));
    }

    public subcommands: commands.ISubCommand[] = [
        {
            // --list = targets
            name: "targets",
            run: () => this.targets(),
            canHandleArgs: () => !!this.data.options["list"]
        },
        {
            // Remote Run
            name: "remote",
            run: () => this.remote(),
            canHandleArgs: () => !!this.data.options["remote"]
        },
        {
            // Local Run
            name: "local",
            run: () => this.local(),
            canHandleArgs: () => !!this.data.options["local"]
        },
        {
            // Fallback
            name: "fallback",
            run: () => this.fallback(),
            canHandleArgs: () => true
        }
    ];

    public parseArgs(args: string[]): commands.ICommandData {
        var parsedOptions: commands.ICommandData = tacoUtility.ArgsHelper.parseArguments(Run.KNOWN_OPTIONS, Run.SHORT_HANDS, args, 0);

        // Raise errors for invalid command line parameters
        if (parsedOptions.options["remote"] && parsedOptions.options["local"]) {
            throw errorHelper.get(TacoErrorCodes.ErrorIncompatibleOptions, "--remote", "--local");
        }

        if (parsedOptions.options["device"] && parsedOptions.options["emulator"]) {
            throw errorHelper.get(TacoErrorCodes.ErrorIncompatibleOptions, "--device", "--emulator");
        }

        if (parsedOptions.options["debug"] && parsedOptions.options["release"]) {
            throw errorHelper.get(TacoErrorCodes.ErrorIncompatibleOptions, "--debug", "--release");
        }
        
        if (parsedOptions.options["livereload"] && parsedOptions.options["remote"]) {
            throw errorHelper.get(TacoErrorCodes.ErrorIncompatibleOptions, "--livereload", "--remote");
        }

        if (parsedOptions.options["devicesync"] && parsedOptions.options["remote"]) {
            throw errorHelper.get(TacoErrorCodes.ErrorIncompatibleOptions, "--devicesync", "--remote");
        }

        if (parsedOptions.options["devicesync"] && parsedOptions.options["livereload"]) {
            throw errorHelper.get(TacoErrorCodes.ErrorIncompatibleOptions, "--devicesync", "--livereload");
        }

        if (parsedOptions.options["nobuild"] && parsedOptions.options["clean"]) {
            throw errorHelper.get(TacoErrorCodes.ErrorIncompatibleOptions, "--nobuild", "--clean");
        }

        return parsedOptions;
    }
}

export = Run;<|MERGE_RESOLUTION|>--- conflicted
+++ resolved
@@ -173,22 +173,6 @@
         });
     }
 
-<<<<<<< HEAD
-    private static cleanPlatformsIfNecessary(platforms: PlatformHelper.IPlatformWithLocation[], commandData: commands.ICommandData): Q.Promise<any> {
-        if (commandData.options["clean"]) {
-            return CleanHelper.cleanPlatforms(platforms, commandData);
-        }
-
-        return Q({});
-    }
-
-    private local(commandData: commands.ICommandData): Q.Promise<tacoUtility.ICommandTelemetryProperties> {
-        return PlatformHelper.determinePlatform(commandData).then((platforms: PlatformHelper.IPlatformWithLocation[]) => {
-            return Run.cleanPlatformsIfNecessary(platforms, commandData);
-        }).then(() => {
-            return CordovaWrapper.run(commandData);
-        }).then(() => Run.generateTelemetryProperties({}, commandData));
-=======
     private runLocal(localPlatforms?: string[]): Q.Promise<tacoUtility.ICommandTelemetryProperties> {
         var self = this;
         if (this.data.options["livereload"] || this.data.options["devicesync"]) {
@@ -204,7 +188,14 @@
         var commandData: commands.ICommandData = this.data;
         return this.runLocal()
             .then(() => Run.generateTelemetryProperties({}, commandData));
->>>>>>> 50f404c9
+    }
+
+    private static cleanPlatformsIfNecessary(platforms: PlatformHelper.IPlatformWithLocation[], commandData: commands.ICommandData): Q.Promise<any> {
+        if (commandData.options["clean"]) {
+            return CleanHelper.cleanPlatforms(platforms, commandData);
+        }
+
+        return Q({});
     }
 
     private fallback(): Q.Promise<tacoUtility.ICommandTelemetryProperties> {
@@ -216,16 +207,10 @@
             .spread((platforms: PlatformHelper.IPlatformWithLocation[], settings: Settings.ISettings): Q.Promise<any> => {
                 buildTelemetryHelper.storePlatforms(telemetryProperties, "actuallyBuilt", platforms, settings);
 
-<<<<<<< HEAD
                 return Run.cleanPlatformsIfNecessary(platforms, commandData).then(() => {
                     return PlatformHelper.operateOnPlatforms(platforms,
-                        (localPlatforms: string[]): Q.Promise<any> => CordovaWrapper.run(commandData, localPlatforms),
+                        (localPlatforms: string[]): Q.Promise<any> => self.runLocal(commandData, localPlatforms),
                         (remotePlatform: string): Q.Promise<any> => Run.runRemotePlatform(remotePlatform, commandData, telemetryProperties)
-=======
-                return PlatformHelper.operateOnPlatforms(platforms,
-                    (localPlatforms: string[]): Q.Promise<any> => self.runLocal(localPlatforms),
-                    (remotePlatform: string): Q.Promise<any> => Run.runRemotePlatform(remotePlatform, commandData, telemetryProperties)
->>>>>>> 50f404c9
                     );
                 });
         }).then(() => Run.generateTelemetryProperties(telemetryProperties, commandData));
