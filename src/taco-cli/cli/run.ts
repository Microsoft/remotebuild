﻿/**
﻿ *******************************************************
﻿ *                                                     *
﻿ *   Copyright (C) Microsoft. All rights reserved.     *
﻿ *                                                     *
﻿ *******************************************************
﻿ */
/// <reference path="../../typings/tacoUtils.d.ts" />
/// <reference path="../../typings/node.d.ts" />
/// <reference path="../../typings/nopt.d.ts" />

"use strict";

import assert = require ("assert");
import path = require ("path");
import Q = require ("q");

import buildTelemetryHelper = require("./utils/buildTelemetryHelper");
import CleanHelperModule = require("./utils/cleanHelper");
import errorHelper = require ("./tacoErrorHelper");
import PlatformHelper = require ("./utils/platformHelper");
import RemoteBuildClientHelper = require ("./remoteBuild/remoteBuildClientHelper");
import RemoteBuildSettings = require ("./remoteBuild/buildSettings");
import resources = require ("../resources/resourceManager");
import Settings = require ("./utils/settings");
import TacoErrorCodes = require ("./tacoErrorCodes");
import tacoUtility = require ("taco-utils");

import BuildInfo = tacoUtility.BuildInfo;
import CleanHelper = CleanHelperModule.CleanHelper;
import commands = tacoUtility.Commands;
import CordovaWrapper = tacoUtility.CordovaWrapper;
import logger = tacoUtility.Logger;

import ICommandTelemetryProperties = tacoUtility.ICommandTelemetryProperties;

/**
 * Run
 *
 * handles "taco run"
 */
class Run extends commands.TacoCommandBase {
    private static KNOWN_OPTIONS: Nopt.CommandData = {
        local: Boolean,
        remote: Boolean,
        clean: Boolean,
        debuginfo: Boolean,
        nobuild: Boolean,
        list: Boolean,

        device: Boolean,
        emulator: Boolean,
        target: String,
        
        //livereload: Boolean,
        //devicesync: Boolean,

        // Are these only for when we build as part of running?
        debug: Boolean,
        release: Boolean
    };
    private static SHORT_HANDS: Nopt.ShortFlags = {};

    public name: string = "run";
    public info: commands.ICommandInfo;

    private static generateTelemetryProperties(telemetryProperties: tacoUtility.ICommandTelemetryProperties,
        commandData: commands.ICommandData): Q.Promise<tacoUtility.ICommandTelemetryProperties> {
        return buildTelemetryHelper.addCommandLineBasedPropertiesForBuildAndRun(telemetryProperties, Run.KNOWN_OPTIONS, commandData);
    }

    private targets(): Q.Promise<any> {
        return CordovaWrapper.targets(this.data);
    }

    private remote(): Q.Promise<tacoUtility.ICommandTelemetryProperties> {
        var commandData: commands.ICommandData = this.data;
        var telemetryProperties: tacoUtility.ICommandTelemetryProperties = {};
        return Q.all<any>([PlatformHelper.determinePlatform(commandData), Settings.loadSettingsOrReturnEmpty()])
            .spread((platforms: PlatformHelper.IPlatformWithLocation[], settings: Settings.ISettings) => {
                buildTelemetryHelper.storePlatforms(telemetryProperties, "actuallyBuilt", platforms, settings);

                return Run.cleanPlatformsIfNecessary(commandData, platforms).then(() => {
                    return Q.all(platforms.map(function (platform: PlatformHelper.IPlatformWithLocation): Q.Promise<any> {
                        assert(platform.location === PlatformHelper.BuildLocationType.Remote);
                        return Run.runRemotePlatform(platform.platform, commandData, telemetryProperties);
                    }));
                });                
            }).then(() => Run.generateTelemetryProperties(telemetryProperties, commandData));
    }

    private static runRemotePlatform(platform: string, commandData: commands.ICommandData, telemetryProperties: ICommandTelemetryProperties): Q.Promise<any> {
        return Q.all<any>([Settings.loadSettings(), CordovaWrapper.getCordovaVersion()]).spread<any>(function (settings: Settings.ISettings, cordovaVersion: string): Q.Promise<any> {
            var configuration: string = commandData.options["release"] ? "release" : "debug";
            var buildTarget: string = commandData.options["target"] || (commandData.options["device"] ? "device" : "");
            var language: string = settings.language || "en";
            var remoteConfig: Settings.IRemoteConnectionInfo = settings.remotePlatforms && settings.remotePlatforms[platform];
            if (!remoteConfig) {
                throw errorHelper.get(TacoErrorCodes.CommandRemotePlatformNotKnown, platform);
            }

            // DeviceSync/LiveReload not compatible with remote
            /*var deviceSync = commandData.options["livereload"] || commandData.options["devicesync"];
            if (deviceSync) {
                throw errorHelper.get(TacoErrorCodes.ErrorIncompatibleOptions, "--livereload/--devicesync", "--remote");
            }
            */

            var buildOptions: string[] = commandData.remain.filter(function (opt: string): boolean { return opt.indexOf("--") === 0; });
            var buildInfoPath: string = path.resolve(".", "remote", platform, configuration, "buildInfo.json");
            var buildInfoPromise: Q.Promise<BuildInfo>;
            var buildSettings: RemoteBuildSettings = new RemoteBuildSettings({
                projectSourceDir: path.resolve("."),
                buildServerInfo: remoteConfig,
                buildCommand: "build",
                platform: platform,
                configuration: configuration,
                buildTarget: buildTarget,
                language: language,
                cordovaVersion: cordovaVersion,
                options: buildOptions
            });

            // Find the build that we are supposed to run
            if (commandData.options["nobuild"]) {
                buildInfoPromise = RemoteBuildClientHelper.checkForBuildOnServer(buildSettings, buildInfoPath).then(function (buildInfo: BuildInfo): BuildInfo {
                    if (!buildInfo) {
                        // No info for the remote build: User must build first
                        var buildCommandToRun: string = "taco build" + ([commandData.options["remote"] ? " --remote" : ""].concat(commandData.remain).join(" "));
                        throw errorHelper.get(TacoErrorCodes.NoRemoteBuildIdFound, buildCommandToRun);
                    } else {
                        return buildInfo;
                    }
                });
            } else {
                // Always do a rebuild, but incrementally if possible.
                buildInfoPromise = RemoteBuildClientHelper.build(buildSettings, telemetryProperties);
            }

            // Default to a simulator/emulator build unless explicitly asked otherwise
            // This makes sure that our defaults match Cordova's, as well as being consistent between our own build and run.
            var runPromise: Q.Promise<BuildInfo>;
            if (commandData.options["device"]) {
                runPromise = buildInfoPromise.then(function (buildInfo: BuildInfo): Q.Promise<BuildInfo> {
                    return RemoteBuildClientHelper.run(buildInfo, remoteConfig);
                }).then(function (buildInfo: BuildInfo): BuildInfo {
                    logger.log(resources.getString("CommandRunRemoteDeviceSuccess"));
                    return buildInfo;
                });
            } else {
                runPromise = buildInfoPromise.then(function (buildInfo: BuildInfo): Q.Promise<BuildInfo> {
                    return RemoteBuildClientHelper.emulate(buildInfo, remoteConfig, buildTarget);
                }).then(function (buildInfo: BuildInfo): BuildInfo {
                    logger.log(resources.getString("CommandRunRemoteEmulatorSuccess"));
                    return buildInfo;
                });
            }

            return runPromise.then(function (buildInfo: BuildInfo): Q.Promise<BuildInfo> {
                if (commandData.options["debuginfo"]) {
                    // enable debugging and report connection information
                    return RemoteBuildClientHelper.debug(buildInfo, remoteConfig)
                        .then(function (debugBuildInfo: BuildInfo): BuildInfo {
                            if (debugBuildInfo["webDebugProxyPort"]) {
                                logger.log(JSON.stringify({ webDebugProxyPort: debugBuildInfo["webDebugProxyPort"] }));
                            }

                            return debugBuildInfo;
                        });
                } else {
                    return Q(buildInfo);
                }
            });
        });
    }

    private runLocal(localPlatforms?: string[]): Q.Promise<tacoUtility.ICommandTelemetryProperties> {
        var self = this;
<<<<<<< HEAD
        /*
        if (this.data.options["livereload"] || this.data.options["devicesync"]) {
            // intentionally delay-requiring it since liveReload fetches whole bunch of stuff
            var liveReload = require("./liveReload");
            return liveReload.hookLiveReload(!!this.data.options["livereload"], !!this.data.options["devicesync"], localPlatforms)
                .then(() => CordovaWrapper.run(self.data, localPlatforms));
        }
        */
        return CordovaWrapper.run(this.data, localPlatforms);
=======

        return Run.cleanPlatformsIfNecessary(this.data).then(() => {
            /*
            if (this.data.options["livereload"] || this.data.options["devicesync"]) {
                // intentionally delay-requiring it since liveReload fetches whole bunch of stuff
                var liveReload = require("./liveReload");
                return liveReload.hookLiveReload(!!this.data.options["livereload"], !!this.data.options["devicesync"], localPlatforms)
                    .then(() => CordovaWrapper.run(self.data, localPlatforms));
            }
            */
            return CordovaWrapper.run(this.data, localPlatforms);
        });
>>>>>>> 2ddbd6a9
    }

    private local(): Q.Promise<tacoUtility.ICommandTelemetryProperties> {
        var commandData: commands.ICommandData = this.data;
        return this.runLocal()
            .then(() => Run.generateTelemetryProperties({}, commandData));
    }

    private static cleanPlatformsIfNecessary(commandData: commands.ICommandData, platforms?: PlatformHelper.IPlatformWithLocation[]): Q.Promise<any> {
        if (commandData.options["clean"]) {
            var determinePlatformsPromise: Q.Promise<PlatformHelper.IPlatformWithLocation[]>;

            if (platforms) {
                determinePlatformsPromise = Q(platforms);
            } else {
                determinePlatformsPromise = PlatformHelper.determinePlatform(commandData);
            }

            return determinePlatformsPromise.then((plats: PlatformHelper.IPlatformWithLocation[]) => {
                CleanHelper.cleanPlatforms(plats, commandData);
            });
        }

        return Q({});
    }

    private fallback(): Q.Promise<tacoUtility.ICommandTelemetryProperties> {
        var commandData: commands.ICommandData = this.data;
        var telemetryProperties: tacoUtility.ICommandTelemetryProperties = {};

        var self = this;
        return Q.all<any>([PlatformHelper.determinePlatform(commandData), Settings.loadSettingsOrReturnEmpty()])
            .spread((platforms: PlatformHelper.IPlatformWithLocation[], settings: Settings.ISettings): Q.Promise<any> => {
                buildTelemetryHelper.storePlatforms(telemetryProperties, "actuallyBuilt", platforms, settings);

                return Run.cleanPlatformsIfNecessary(commandData, platforms).then(() => {
                    return PlatformHelper.operateOnPlatforms(platforms,
                        (localPlatforms: string[]): Q.Promise<any> => self.runLocal(localPlatforms),
                        (remotePlatform: string): Q.Promise<any> => Run.runRemotePlatform(remotePlatform, commandData, telemetryProperties)
                    );
                });
        }).then(() => Run.generateTelemetryProperties(telemetryProperties, commandData));
    }

    public subcommands: commands.ISubCommand[] = [
        {
            // --list = targets
            name: "targets",
            run: () => this.targets(),
            canHandleArgs: () => !!this.data.options["list"]
        },
        {
            // Remote Run
            name: "remote",
            run: () => this.remote(),
            canHandleArgs: () => !!this.data.options["remote"]
        },
        {
            // Local Run
            name: "local",
            run: () => this.local(),
            canHandleArgs: () => !!this.data.options["local"]
        },
        {
            // Fallback
            name: "fallback",
            run: () => this.fallback(),
            canHandleArgs: () => true
        }
    ];

    public parseArgs(args: string[]): commands.ICommandData {
        var parsedOptions: commands.ICommandData = tacoUtility.ArgsHelper.parseArguments(Run.KNOWN_OPTIONS, Run.SHORT_HANDS, args, 0);

        // Raise errors for invalid command line parameters
        if (parsedOptions.options["remote"] && parsedOptions.options["local"]) {
            throw errorHelper.get(TacoErrorCodes.ErrorIncompatibleOptions, "--remote", "--local");
        }

        if (parsedOptions.options["device"] && parsedOptions.options["emulator"]) {
            throw errorHelper.get(TacoErrorCodes.ErrorIncompatibleOptions, "--device", "--emulator");
        }

        if (parsedOptions.options["debug"] && parsedOptions.options["release"]) {
            throw errorHelper.get(TacoErrorCodes.ErrorIncompatibleOptions, "--debug", "--release");
        }
        
        /*
        if (parsedOptions.options["livereload"] && parsedOptions.options["remote"]) {
            throw errorHelper.get(TacoErrorCodes.ErrorIncompatibleOptions, "--livereload", "--remote");
        }

        if (parsedOptions.options["devicesync"] && parsedOptions.options["remote"]) {
            throw errorHelper.get(TacoErrorCodes.ErrorIncompatibleOptions, "--devicesync", "--remote");
        }

        if (parsedOptions.options["devicesync"] && parsedOptions.options["livereload"]) {
            throw errorHelper.get(TacoErrorCodes.ErrorIncompatibleOptions, "--devicesync", "--livereload");
        }
        */
<<<<<<< HEAD
=======
        
        if (parsedOptions.options["nobuild"] && parsedOptions.options["clean"]) {
            throw errorHelper.get(TacoErrorCodes.ErrorIncompatibleOptions, "--nobuild", "--clean");
        }

>>>>>>> 2ddbd6a9
        return parsedOptions;
    }
}

export = Run;<|MERGE_RESOLUTION|>--- conflicted
+++ resolved
@@ -176,17 +176,6 @@
 
     private runLocal(localPlatforms?: string[]): Q.Promise<tacoUtility.ICommandTelemetryProperties> {
         var self = this;
-<<<<<<< HEAD
-        /*
-        if (this.data.options["livereload"] || this.data.options["devicesync"]) {
-            // intentionally delay-requiring it since liveReload fetches whole bunch of stuff
-            var liveReload = require("./liveReload");
-            return liveReload.hookLiveReload(!!this.data.options["livereload"], !!this.data.options["devicesync"], localPlatforms)
-                .then(() => CordovaWrapper.run(self.data, localPlatforms));
-        }
-        */
-        return CordovaWrapper.run(this.data, localPlatforms);
-=======
 
         return Run.cleanPlatformsIfNecessary(this.data).then(() => {
             /*
@@ -199,7 +188,6 @@
             */
             return CordovaWrapper.run(this.data, localPlatforms);
         });
->>>>>>> 2ddbd6a9
     }
 
     private local(): Q.Promise<tacoUtility.ICommandTelemetryProperties> {
@@ -300,14 +288,11 @@
             throw errorHelper.get(TacoErrorCodes.ErrorIncompatibleOptions, "--devicesync", "--livereload");
         }
         */
-<<<<<<< HEAD
-=======
-        
+      
         if (parsedOptions.options["nobuild"] && parsedOptions.options["clean"]) {
             throw errorHelper.get(TacoErrorCodes.ErrorIncompatibleOptions, "--nobuild", "--clean");
         }
 
->>>>>>> 2ddbd6a9
         return parsedOptions;
     }
 }
