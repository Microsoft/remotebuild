﻿{
    "commands":
    {
        "create":
        {
            "synopsis": "<synopsis><PATH> [ID [NAME [CONFIG]]] [--OPTIONS]</synopsis>",
            "categoryTitle": "[ProjectCommandsTitle]",
            "modulePath": "./create",
            "description": "<helptitle>[CommandCreateDescription]</helptitle>",
            "args": [
            {
                "name": "PATH", "description": "[CommandCreateArgsPath]"
            }
            ,
            {
                "name": "ID", "description": "[CommandCreateArgsId]"
            }
            ,
            {
                "name": "NAME", "description": "[CommandCreateArgsName]"
            }
            ,
            {
                "name": "CONFIG", "description": "[CommandCreateArgsConfig]"
            }
            ],
            "options": [
            {
                "name": "--kit [NAME]", "description": "[CommandCreateOptionsKit]"
            }
            ,
            {
                "name": "--template [NAME]", "description": "[CommandCreateOptionsTemplate]"
            }
            ,
            {
                "name": "--cli <VERSION>", "description": "[CommandCreateOptionsCli]"
            }
            ,
            {
                "name": "--copy-from|src <PATH>", "description": "[CommandCreateOptionsCopy]"
            }
            ,
            {
                "name": "--link-to <PATH>", "description": "[CommandCreateOptionsLinkto]"
            }
            ]
        }
        ,
        "templates":
        {
            "synopsis": "<synopsis></synopsis>",
            "categoryTitle": "[ProjectCommandsTitle]",
            "modulePath": "./templates",
            "description": "<helptitle>[CommandTemplatesDescription]</helptitle>"
        }
        ,
        "kit":
        {
            "synopsis": "<synopsis>[COMMAND] [--OPTIONS]</synopsis>",
            "categoryTitle": "[ProjectCommandsTitle]",
            "modulePath": "./kit",
            "description": "<helptitle>[CommandKitDescription]</helptitle>",
            "args": [
            {
                "name": "list",
                "description": "[CommandKitListSubcommandDescription]",
                "options": [
                {
                    "name": "--json <PATH>", "description": "[CommandKitJsonOptionDescription]"
                }
                ,
                {
                    "name": "--kit <KIT-ID>", "description": "[CommandKitOptionKitDescription]"
                }
                ]
            }
            ,
            {
                "name": "select",
                "description": "[CommandKitSelectSubcommandDescription]",
                "options": [
                {
                    "name": "--kit <KIT-ID>", "description": "[CommandKitSelectOptionKitDescription]"
                }
                ,
                {
                    "name": "--cli <VERSION>", "description": "[CommandKitSelectOptionCliDescription]"
                }
                ]
            }
            ],
            "examples": [
            { 
<<<<<<< HEAD
                "example": "taco kit list", 
                "description": "[TacoKitListExample1]" 
            },
            { 
                "example": "taco kit list --kit tacokit@1.0.0", 
                "description": "[TacoKitListExample2]" 
            },
            { 
                "example": "taco kit select --kit tacokit@1.0.0", 
=======
                "example": "taco kit list --kit tacokit@2.0.0", 
                "description": "[TacoKitListExample]" 
            },
            { 
                "example": "taco kit select --kit tacokit@2.0.0", 
>>>>>>> 524be987
                "description": "[TacoKitSelectExample1]" 
            },
            { 
                "example": "taco kit select --cli 5.2.0", 
                "description": "[TacoKitSelectExample2]" 
            }
<<<<<<< HEAD
=======
            ],
            "notes": [
                "[TacoKitNotes]"
>>>>>>> 524be987
            ]
        }
        ,
        "platform":
        {
            "synopsis": "<synopsis>[COMMAND] [--OPTIONS]</synopsis>",
            "categoryTitle": "[ProjectCommandsTitle]",
            "modulePath": "./platform",
            "description": "<helptitle>[CommandPlatformDescription]</helptitle>",
            "args": [
            {
                "name": "add <PLAT-SPEC>",
                "description": "[CommandPlatformAddSubcommandDescription]",
                "options": [
                {
                    "name": "--usegit", "description": "[CommandPlatformUsegitDescription]"
                }
                ,
                {
                    "name": "--save", "description": "[CommandPlatformSaveAddDescription]"
                }
                ,
                {
                    "name": "--link", "description": "[CommandPlatformLinkDescription]"
                }
                ]
            }
            ,
            {
                "name": "remove <PLATFORM>",
                "description": "[CommandPlatformRemoveSubcommandDescription]",
                "options": [
                {
                    "name": "--save", "description": "[CommandPlatformSaveRemoveDescription]"
                }
                ]
            }
            ,
            {
                "name": "list", "description": "[CommandPlatformListSubcommandDescription]"
            }
            ,
            {
                "name": "update <PLAT-SPEC>",
                "description": "[CommandPlatformUpdateSubcommandDescription]",
                "options": [
                {
                    "name": "--usegit", "description": "[CommandPlatformUsegitDescription]"
                }
                ,
                {
                    "name": "--save", "description": "[CommandPlatformSaveUpdateDescription]"
                }
                ]
            }
            ,
            {
                "name": "check", "description": "[CommandPlatformCheckSubcommandDescription]"
            }
            ],
            "syntax": [
            {
                "name": "plat-spec", "description": "[CommandPlatformOptPlatSpecDescription]"
            }
            ,
            {
                "name": "platform-ver", "description": "[CommandPlatformOptPlatVersionDescription]"
            }
            ,
            {
                "name": "platform", "description": "[CommandPlatformOptPlatformDescription]"
            }
            ,
            {
                "name": "path", "description": "[CommandPlatformOptPathDescription]"
            }
            ,
            {
                "name": "git-url", "description": "[CommandPlatformOptGitUrlDescription]"
            }
            ,
            {
                "name": "url", "description": "[CommandPlatformOptUrlDescription]"
            }
            ,
            {
                "name": "version", "description": "[CommandPlatformOptVersionDescription]"
            }
            ,
            {
                "name": "branch", "description": "[CommandPlatformOptBranchDescription]"
            }
            ],
            "aliases": [
            {
                "alias": "platforms", "command": "platform"
            }
            ,
            {
                "alias": "rm", "command": "remove"
            }
            ,
            {
                "alias": "ls", "command": "list"
            }
            ]
        }
        ,
        "plugin":
        {
            "synopsis": "<synopsis>[COMMAND] [--OPTIONS]</synopsis>",
            "categoryTitle": "[ProjectCommandsTitle]",
            "modulePath": "./plugin",
            "description": "<helptitle>[CommandPluginDescription]</helptitle>",
            "args": [
            {
                "name": "add <PLAT-SPEC>",
                "description": "[CommandPluginAddSubcommandDescription]",
                "options": [
                {
                    "name": "[--searchpath <DIRECTORY>]", "description": "[CommandPluginSearchPathDescription]"
                }
                ,
                {
                    "name": "[--noregistry]", "description": "[CommandPluginNoRegistryDescription]"
                }
                ,
                {
                    "name": "[--link]", "description": "[CommandPluginLinkDescription]"
                }
                ,
                {
                    "name": "[--save]", "description": "[CommandPluginSaveAddDescription]"
                }
                ,
                {
                    "name": "[--shrinkwrap]", "description": "[CommandPluginShrinkwrapDescription]"
                }
                ]
            }
            ,
            {
                "name": "remove <PLUGINID> [...]",
                "description": "[CommandPluginRemoveSubcommandDescription]",
                "options": [
                {
                    "name": "[--save]", "description": "[CommandPluginSaveRemoveDescription]"
                }
                ]
            }
            ,
            {
                "name": "list", "description": "[CommandPluginListSubcommandDescription]"
            }
            ,
            {
                "name": "search", "description": "[CommandPluginSearchSubcommandDescription]"
            }
            ],
            "aliases": [
            {
                "alias": "plugins", "command": "plugin"
            }
            ,
            {
                "alias": "rm", "command": "remove"
            }
            ,
            {
                "alias": "ls", "command": "list"
            }
            ]
        }
        ,
        "install-reqs":
        {
            "synopsis": "<synopsis>[PLATFORM]</synopsis>",
            "categoryTitle": "[ProjectCommandsTitle]",
            "modulePath": "./installReqs",
            "description": "<helptitle>[CommandInstallReqsDescription]</helptitle>",
            "args": [
            {
                "name": "[PLATFORM]", "description": "[CommandInstallReqsPlatformDescription]"
            }
            ]
        }
        ,
        "remote":
        {
            "synopsis": "<synopsis>COMMAND</synopsis>",
            "categoryTitle": "[ProjectCommandsTitle]",
            "modulePath": "./remote",
            "description": "<helptitle>[CommandRemoteDescription]</helptitle>",
            "args": [
            {
                "name": "COMMAND", "description": "[CommandRemoteSubcommandDescription]"
            }
            ,
            {
                "name": "add <PLATFORM>",
                "description": "[CommandRemoteAddSubcommandDescription]"
            }
            ,
            {
                "name": "remove <PLATFORM>",
                "description": "[CommandRemoteRemoveSubcommandDescription]"
            }
            ,
            {
                "name": "list",
                "description": "[CommandRemoteListSubcommandDescription]"
            }
            ],
            "aliases": [
            {
                "alias": "rm", "command": "remove"
            }
            ,
            {
                "alias": "ls", "command": "list"
            }
            ]
        }
        ,
        "build":
        {
            "synopsis": "<synopsis>[PLATFORM] [--OPTIONS]</synopsis>",
            "categoryTitle": "[ProjectCommandsTitle]",
            "modulePath": "./build",
            "description": "<helptitle>[CommandBuildDescription]</helptitle>",
            "args": [
            {
                "name": "PLATFORM", "description": "[CommandBuildPlatformDescription]"
            }
            ],
            "options": [
            {
                "name": "--remote", "description": "[CommandBuildRemoteDescription]"
            }
            ,
            {
                "name": "--local", "description": "[CommandBuildLocalDescription]"
            }
            ,
            {
                "name": "--clean", "description": "[CommandBuildCleanDescription]"
            }
            ,
            {
                "name": "--debug", "description": "[CommandBuildDebugDescription]"
            }
            ,
            {
                "name": "--release", "description": "[CommandBuildReleaseDescription]"
            }
            ,
            {
                "name": "--device", "description": "[CommandBuildDeviceDescription]"
            }
            ,
            {
                "name": "--emulator", "description": "[CommandBuildEmulatorDescription]"
            }
            ,
            {
                "name": "--target=TARGET", "description": "[CommandBuildTargetDescription]"
            }
            ]
        }
        ,
        "run":
        {
            "synopsis": "<synopsis>[PLATFORM] [--OPTIONS]</synopsis>",
            "categoryTitle": "[ProjectCommandsTitle]",
            "modulePath": "./run",
            "description": "<helptitle>[CommandRunDescription]</helptitle>",
            "args": [
            {
                "name": "PLATFORM", "description": "[CommandRunPlatformDescription]"
            }
            ],
            "options": [
            {
                "name": "--remote", "description": "[CommandRunRemoteDescription]"
            }
            ,
            {
                "name": "--local", "description": "[CommandRunLocalDescription]"
            }
            ,
            {
                "name": "--nobuild", "description": "[CommandRunNobuildDescription]"
            }
            ,
            {
                "name": "--debuginfo", "description": "[CommandRunDebuginfoDescription]"
            }
            ,
            {
                "name": "--debug", "description": "[CommandRunDebugDescription]"
            }
            ,
            {
                "name": "--release", "description": "[CommandRunReleaseDescription]"
            }
            ,
            {
                "name": "--device", "description": "[CommandRunDeviceDescription]"
            }
            ,
            {
                "name": "--emulator", "description": "[CommandRunEmulatorDescription]"
            }
            ,
            {
                "name": "--target=TARGET", "description": "[CommandRunTargetDescription]"
            }
            ]
        }
        ,
        "emulate":
        {
            "synopsis": "<synopsis>[PLATFORM] [--OPTIONS]</synopsis>",
            "categoryTitle": "[ProjectCommandsTitle]",
            "modulePath": "./emulate",
            "description": "<helptitle>[CommandEmulateDescription]</helptitle>",
            "args": [
            {
                "name": "PLATFORM", "description": "[CommandRunPlatformDescription]"
            }
            ,
            {
                "name": "--remote", "description": "[CommandRunRemoteDescription]"
            }
            ,
            {
                "name": "--local", "description": "[CommandRunLocalDescription]"
            }
            ,
            {
                "name": "--nobuild", "description": "[CommandRunNobuildDescription]"
            }
            ,
            {
                "name": "--debuginfo", "description": "[CommandRunDebuginfoDescription]"
            }
            ,
            {
                "name": "--debug", "description": "[CommandRunDebugDescription]"
            }
            ,
            {
                "name": "--release", "description": "[CommandRunReleaseDescription]"
            }
            ,
            {
                "name": "--target=TARGET", "description": "[CommandRunTargetDescription]"
            }
            ]
        }
        ,
        "help":
        {
            "synopsis": "<synopsis>[COMMAND]</synopsis>",
            "categoryTitle": "[GeneralCommandsTitle]",
            "modulePath": "./help",
            "description": "<helptitle>[CommandHelpDescription]</helptitle>"
        }
        ,
        "docs":
        {
            "synopsis": "<synopsis></synopsis>",
            "categoryTitle": "[GeneralCommandsTitle]",
            "modulePath": "./docs",
            "description": "<helptitle>[CommandDocumentationDescription]</helptitle>"
        }
        ,
        "version":
        {
            "synopsis": "<synopsis></synopsis>",
            "categoryTitle": "[GeneralCommandsTitle]",
            "modulePath": "./version",
            "description": "<helptitle>[CommandVersionDescription]</helptitle>"
        },
        "feedback":
        {
            "synopsis": "<synopsis>[COMMAND]</synopsis>",
            "categoryTitle": "[GeneralCommandsTitle]",
            "modulePath": "./feedback",
            "description": "<helptitle>[CommandFeedbackDescription]</helptitle>"
        }
    },
    "aliases":
    {
        "platforms": "platform",
        "plugins": "plugin"
    }
}<|MERGE_RESOLUTION|>--- conflicted
+++ resolved
@@ -92,35 +92,20 @@
             ],
             "examples": [
             { 
-<<<<<<< HEAD
-                "example": "taco kit list", 
-                "description": "[TacoKitListExample1]" 
-            },
-            { 
-                "example": "taco kit list --kit tacokit@1.0.0", 
-                "description": "[TacoKitListExample2]" 
-            },
-            { 
-                "example": "taco kit select --kit tacokit@1.0.0", 
-=======
                 "example": "taco kit list --kit tacokit@2.0.0", 
                 "description": "[TacoKitListExample]" 
             },
             { 
                 "example": "taco kit select --kit tacokit@2.0.0", 
->>>>>>> 524be987
                 "description": "[TacoKitSelectExample1]" 
             },
             { 
                 "example": "taco kit select --cli 5.2.0", 
                 "description": "[TacoKitSelectExample2]" 
             }
-<<<<<<< HEAD
-=======
             ],
             "notes": [
                 "[TacoKitNotes]"
->>>>>>> 524be987
             ]
         }
         ,
