--- conflicted
+++ resolved
@@ -416,33 +416,23 @@
                 "name":  "--livereload", "description": "[CommandRunLiveReloadDescription]",
                 "options": [
                 {
-                    "name": "--tunnel", "description": "[CommandRunLiveReloadDescription]"
+                    "name": "--tunnel", "description": "[CommandRunTunnelDescription]"
                 },
                 {
-                    "name": "--ignore=PATTERN", "description": "[CommandRunLiveReloadDescription]"
-                }
-                ]
-            },
-            {
-<<<<<<< HEAD
-                "name":  "--devicesync", "description": "[CommandRunDeviceSyncDescription]"
-            },
-            {
-                "name": "--ignore=PATTERN", "description": "[CommandRunIgnoreDescription]"
-            },
-            {
-                "name": "--tunnel", "description": "[CommandRunTunnelDescription]"
-=======
+                    "name": "--ignore=PATTERN", "description": "[CommandRunIgnoreDescription]"
+                }
+                ]
+            },
+            {
                 "name":  "--devicesync", "description": "[CommandRunDeviceSyncDescription]",
                 "options": [
                 {
-                    "name": "--tunnel", "description": "[CommandRunLiveReloadDescription]"
+                    "name": "--tunnel", "description": "[CommandRunTunnelDescription]"
                 },
                 {
-                    "name": "--ignore=PATTERN", "description": "[CommandRunLiveReloadDescription]"
-                }
-                ]
->>>>>>> 2da7b2f2
+                    "name": "--ignore=PATTERN", "description": "[CommandRunIgnoreDescription]"
+                }
+                ]
             }
             ],
             "examples": [
@@ -494,34 +484,28 @@
                 "name":  "--livereload", "description": "[CommandRunLiveReloadDescription]",
                 "options": [
                 {
-                    "name": "--tunnel", "description": "[CommandRunLiveReloadDescription]"
+                    "name": "--tunnel", "description": "[CommandRunTunnelDescription]"
                 },
                 {
-                    "name": "--ignore=PATTERN", "description": "[CommandRunLiveReloadDescription]"
-                }
-                ]
-            },
-            {
-<<<<<<< HEAD
-                "name":  "--devicesync", "description": "[CommandRunDeviceSyncDescription]"
-            },
-            {
-                "name": "--ignore=PATTERN", "description": "[CommandRunIgnoreDescription]"
-=======
+                    "name": "--ignore=PATTERN", "description": "[CommandRunIgnoreDescription]"
+                }
+                ]
+            },
+            {
                 "name":  "--devicesync", "description": "[CommandRunDeviceSyncDescription]",
                 "options": [
                 {
-                    "name": "--tunnel", "description": "[CommandRunLiveReloadDescription]"
+                    "name": "--tunnel", "description": "[CommandRunTunnelDescription]"
                 },
                 {
-                    "name": "--ignore=PATTERN", "description": "[CommandRunLiveReloadDescription]"
-                }
-                ]
->>>>>>> 2da7b2f2
+                    "name": "--ignore=PATTERN", "description": "[CommandRunIgnoreDescription]"
+                }
+                ]
             }
             ],
             "examples": [
-                { "example": "taco emulate --livereload --ignore=/**/*.css", "description": "[TacoRunLivereloadExample1]" }
+                { "example": "taco emulate --livereload --ignore=/**/*.css", "description": "[TacoRunLivereloadExample1]" },
+                { "example": "taco emulate --livereload --tunnel" , "description": "[TacoRunLivereloadExample2]" }
             ]
         }
         ,
