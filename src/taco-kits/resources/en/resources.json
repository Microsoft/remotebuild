--- conflicted
+++ resolved
@@ -1,11 +1,7 @@
 ﻿{
     "tacokit@1.0.0": "5.1.1 Cordova Kit",
     "tacokit@1.0.0-desc": "A toolkit of plugins and platforms that works with Cordova CLI v5.1.1.",
-<<<<<<< HEAD
-    "tacokit@2.0.0": "5.1.1 Cordova Kit",
-=======
     "tacokit@2.0.0": "5.2.0 Cordova Kit",
->>>>>>> 524be987
     "tacokit@2.0.0-desc": "A toolkit of plugins and platforms that works with Cordova CLI v5.2.0.",
     "_KitNames.comment": "Localized names and descriptions for the different Cordova kits that taco-cli offers.",
 
